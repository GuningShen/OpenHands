<<<<<<< HEAD
import re

from litellm.exceptions import ContextWindowExceededError

=======
from agenthub.codeact_agent.action_parser import CodeActResponseParser
>>>>>>> f1760f3a
from agenthub.codeact_agent.prompt import (
    COMMAND_DOCS,
    EXAMPLES,
    GITHUB_MESSAGE,
    SYSTEM_PREFIX,
    SYSTEM_SUFFIX,
)
from opendevin.controller.agent import Agent
from opendevin.controller.state.state import State
from opendevin.core.exceptions import (
    ContextWindowLimitExceededError,
    TokenLimitExceedError,
)
from opendevin.core.logger import opendevin_logger as logger
from opendevin.events.action import (
    Action,
    AgentFinishAction,
    AgentSummarizeAction,
    BrowseInteractiveAction,
    CmdRunAction,
    IPythonRunCellAction,
    MessageAction,
)
from opendevin.events.observation import (
    AgentDelegateObservation,
    BrowserOutputObservation,
    CmdOutputObservation,
    IPythonRunCellObservation,
)
from opendevin.events.serialization.event import truncate_content
from opendevin.llm.llm import LLM
from opendevin.memory.condenser import MemoryCondenser
from opendevin.runtime.plugins import (
    AgentSkillsRequirement,
    JupyterRequirement,
    PluginRequirement,
)
from opendevin.runtime.tools import RuntimeTool

ENABLE_GITHUB = True


def action_to_str(action: Action) -> str:
    if isinstance(action, CmdRunAction):
        return f'{action.thought}\n<execute_bash>\n{action.command}\n</execute_bash>'
    elif isinstance(action, IPythonRunCellAction):
        return f'{action.thought}\n<execute_ipython>\n{action.code}\n</execute_ipython>'
    elif isinstance(action, BrowseInteractiveAction):
        return f'{action.thought}\n<execute_browse>\n{action.browser_actions}\n</execute_browse>'
    elif isinstance(action, MessageAction):
        return action.content
    elif isinstance(action, AgentSummarizeAction):
        return f'Agent made actions like {action.summarized_actions} with the result: {action.summary}'
    return ''


def get_action_message(action: Action) -> dict[str, str] | None:
    if (
        isinstance(action, BrowseInteractiveAction)
        or isinstance(action, CmdRunAction)
        or isinstance(action, IPythonRunCellAction)
        or isinstance(action, MessageAction)
        or isinstance(action, AgentSummarizeAction)
    ):
        return {
            'role': 'user' if action.source == 'user' else 'assistant',
            'content': action_to_str(action),
        }
    return None


def get_observation_message(obs) -> dict[str, str] | None:
    if isinstance(obs, CmdOutputObservation):
        content = 'OBSERVATION:\n' + truncate_content(obs.content)
        content += (
            f'\n[Command {obs.command_id} finished with exit code {obs.exit_code}]]'
        )
        return {'role': 'user', 'content': content}
    elif isinstance(obs, IPythonRunCellObservation):
        content = 'OBSERVATION:\n' + obs.content
        # replace base64 images with a placeholder
        splitted = content.split('\n')
        for i, line in enumerate(splitted):
            if '![image](data:image/png;base64,' in line:
                splitted[i] = (
                    '![image](data:image/png;base64, ...) already displayed to user'
                )
        content = '\n'.join(splitted)
        content = truncate_content(content)
        return {'role': 'user', 'content': content}
    elif isinstance(obs, BrowserOutputObservation):
        content = 'OBSERVATION:\n' + truncate_content(obs.content)
        return {'role': 'user', 'content': content}
    elif isinstance(obs, AgentDelegateObservation):
        content = 'OBSERVATION:\n' + truncate_content(str(obs.outputs))
        return {'role': 'user', 'content': content}
    return None


# FIXME: We can tweak these two settings to create MicroAgents specialized toward different area
def get_system_message() -> str:
    if ENABLE_GITHUB:
        return f'{SYSTEM_PREFIX}\n{GITHUB_MESSAGE}\n\n{COMMAND_DOCS}\n\n{SYSTEM_SUFFIX}'
    else:
        return f'{SYSTEM_PREFIX}\n\n{COMMAND_DOCS}\n\n{SYSTEM_SUFFIX}'


def get_in_context_example() -> str:
    return EXAMPLES


class CodeActAgent(Agent):
    VERSION = '1.6'
    """
    The Code Act Agent is a minimalist agent.
    The agent works by passing the model a list of action-observation pairs and prompting the model to take the next step.

    ### Overview

    This agent implements the CodeAct idea ([paper](https://arxiv.org/abs/2402.13463), [tweet](https://twitter.com/xingyaow_/status/1754556835703751087)) that consolidates LLM agents’ **act**ions into a unified **code** action space for both *simplicity* and *performance* (see paper for more details).

    The conceptual idea is illustrated below. At each turn, the agent can:

    1. **Converse**: Communicate with humans in natural language to ask for clarification, confirmation, etc.
    2. **CodeAct**: Choose to perform the task by executing code
    - Execute any valid Linux `bash` command
    - Execute any valid `Python` code with [an interactive Python interpreter](https://ipython.org/). This is simulated through `bash` command, see plugin system below for more details.

    ![image](https://github.com/OpenDevin/OpenDevin/assets/38853559/92b622e3-72ad-4a61-8f41-8c040b6d5fb3)

    ### Plugin System

    To make the CodeAct agent more powerful with only access to `bash` action space, CodeAct agent leverages OpenDevin's plugin system:
    - [Jupyter plugin](https://github.com/OpenDevin/OpenDevin/tree/main/opendevin/runtime/plugins/jupyter): for IPython execution via bash command
    - [SWE-agent tool plugin](https://github.com/OpenDevin/OpenDevin/tree/main/opendevin/runtime/plugins/swe_agent_commands): Powerful bash command line tools for software development tasks introduced by [swe-agent](https://github.com/princeton-nlp/swe-agent).
    ### Demo

    https://github.com/OpenDevin/OpenDevin/assets/38853559/f592a192-e86c-4f48-ad31-d69282d5f6ac

    *Example of CodeActAgent with `gpt-4-turbo-2024-04-09` performing a data science task (linear regression)*

    ### Work-in-progress & Next step

    [] Support web-browsing
    [] Complete the workflow for CodeAct agent to submit Github PRs

    """

    sandbox_plugins: list[PluginRequirement] = [
        # NOTE: AgentSkillsRequirement need to go before JupyterRequirement, since
        # AgentSkillsRequirement provides a lot of Python functions
        # and it need to be initialized before Jupyter for Jupyter to use those functions.
        AgentSkillsRequirement(),
        JupyterRequirement(),
    ]
    runtime_tools: list[RuntimeTool] = [RuntimeTool.BROWSER]

    system_message: str = get_system_message()
    in_context_example: str = f"Here is an example of how you can interact with the environment for task solving:\n{get_in_context_example()}\n\nNOW, LET'S START!"

    action_parser = CodeActResponseParser()

    def __init__(
        self,
        llm: LLM,
    ) -> None:
        """Initializes a new instance of the CodeActAgent class.

        Parameters:
        - llm (LLM): The llm to be used by this agent
        """
        super().__init__(llm)
        self.memory_condenser = MemoryCondenser(llm)
        self.reset()

    def reset(self) -> None:
        """
        Resets the CodeAct Agent.
        """
        super().reset()

    def step(self, state: State) -> Action:
        """
        Run the agent for one step.

        Parameters:
        - state: The current state of the environment.

        Returns:
        - CmdRunAction(command) - bash command to run
        - IPythonRunCellAction(code) - IPython code to run
        - AgentDelegateAction(agent, inputs) - delegate action for (sub)task
        - MessageAction(content) - Message action to run (e.g. ask for clarification)
        - AgentFinishAction() - end the interaction
        """
        logger.info(f'Running CodeActAgent v{self.VERSION}')

        # if we're done, go back
        latest_user_message = state.history.get_latest_user_message()
        if latest_user_message and latest_user_message.strip() == '/exit':
            return AgentFinishAction()

        # prepare what we want to send to the LLM
        messages: list[dict[str, str]] = self._get_messages(state)

        response = None
        # give it multiple chances to get a response
        # if it fails, we'll try to condense memory
        attempt = 0
        while not response and attempt < 10:
            try:
                response = self.llm.completion(
                    messages=messages,
                    stop=[
                        '</execute_ipython>',
                        '</execute_bash>',
                        '</execute_browse>',
                    ],
                    temperature=0.0,
                )
            except (ContextWindowExceededError, TokenLimitExceedError):
                logger.warning(
                    'Context window exceeded or token limit exceeded. Condensing memory, attempt %d',
                    attempt,
                )

                # Retry processing events with condensed memory
                summary_action = self.memory_condenser.condense(state.history)
                attempt += 1
                if summary_action:
                    # update the messages, so we get the new summary
                    messages = self._get_messages(state)
                    continue

        if not response:
            raise ContextWindowLimitExceededError(
                'Context window limit exceeded. Unable to condense memory.'
            )

<<<<<<< HEAD
        action_str: str = parse_response(response)
        state.num_of_chars += sum(
            len(message['content']) for message in messages
        ) + len(action_str)

        if finish_command := re.search(r'<finish>.*</finish>', action_str, re.DOTALL):
            thought = action_str.replace(finish_command.group(0), '').strip()
            return AgentFinishAction(thought=thought)
        if bash_command := re.search(
            r'<execute_bash>(.*?)</execute_bash>', action_str, re.DOTALL
        ):
            # remove the command from the action string to get thought
            thought = action_str.replace(bash_command.group(0), '').strip()
            # a command was found
            command_group = bash_command.group(1).strip()

            if command_group.strip() == 'exit':
                return AgentFinishAction()
            return CmdRunAction(command=command_group, thought=thought)
        elif python_code := re.search(
            r'<execute_ipython>(.*?)</execute_ipython>', action_str, re.DOTALL
        ):
            # a code block was found
            code_group = python_code.group(1).strip()
            thought = action_str.replace(python_code.group(0), '').strip()
            return IPythonRunCellAction(
                code=code_group,
                thought=thought,
                kernel_init_code=self.jupyter_kernel_init_code,
            )
        elif browse_command := re.search(
            r'<execute_browse>(.*)</execute_browse>', action_str, re.DOTALL
        ):
            thought = action_str.replace(browse_command.group(0), '').strip()
            browse_actions = browse_command.group(1).strip()
            task = f'{thought}. I should start with: {browse_actions}'
            return AgentDelegateAction(agent='BrowsingAgent', inputs={'task': task})
        else:
            # We assume the LLM is GOOD enough that when it returns pure natural language
            # it wants to talk to the user
            return MessageAction(content=action_str, wait_for_response=True)
=======
        response = self.llm.do_completion(
            messages=messages,
            stop=[
                '</execute_ipython>',
                '</execute_bash>',
                '</execute_browse>',
            ],
            temperature=0.0,
        )
        state.num_of_chars += sum(
            len(message['content']) for message in messages
        ) + len(response.choices[0].message.content)
        return self.action_parser.parse(response)
>>>>>>> f1760f3a

    def search_memory(self, query: str) -> list[str]:
        raise NotImplementedError('Implement this abstract method')

    def _get_messages(self, state: State) -> list[dict[str, str]]:
        messages = [
            {'role': 'system', 'content': self.system_message},
            {
                'role': 'user',
                'content': self.in_context_example,
            },
        ]

        for event in state.history.get_events():
            message = (
                get_action_message(event)
                if isinstance(event, Action)
                else get_observation_message(event)
            )
            if message:
                messages.append(message)

        latest_user_message = next(
            (m for m in reversed(messages) if m['role'] == 'user'), None
        )

        if latest_user_message:
            latest_user_message['content'] += (
                f'\n\nENVIRONMENT REMINDER: You have {state.max_iterations - state.iteration} turns left to complete the task.'
            )

        return messages<|MERGE_RESOLUTION|>--- conflicted
+++ resolved
@@ -1,11 +1,6 @@
-<<<<<<< HEAD
-import re
-
 from litellm.exceptions import ContextWindowExceededError
 
-=======
 from agenthub.codeact_agent.action_parser import CodeActResponseParser
->>>>>>> f1760f3a
 from agenthub.codeact_agent.prompt import (
     COMMAND_DOCS,
     EXAMPLES,
@@ -245,63 +240,10 @@
                 'Context window limit exceeded. Unable to condense memory.'
             )
 
-<<<<<<< HEAD
-        action_str: str = parse_response(response)
-        state.num_of_chars += sum(
-            len(message['content']) for message in messages
-        ) + len(action_str)
-
-        if finish_command := re.search(r'<finish>.*</finish>', action_str, re.DOTALL):
-            thought = action_str.replace(finish_command.group(0), '').strip()
-            return AgentFinishAction(thought=thought)
-        if bash_command := re.search(
-            r'<execute_bash>(.*?)</execute_bash>', action_str, re.DOTALL
-        ):
-            # remove the command from the action string to get thought
-            thought = action_str.replace(bash_command.group(0), '').strip()
-            # a command was found
-            command_group = bash_command.group(1).strip()
-
-            if command_group.strip() == 'exit':
-                return AgentFinishAction()
-            return CmdRunAction(command=command_group, thought=thought)
-        elif python_code := re.search(
-            r'<execute_ipython>(.*?)</execute_ipython>', action_str, re.DOTALL
-        ):
-            # a code block was found
-            code_group = python_code.group(1).strip()
-            thought = action_str.replace(python_code.group(0), '').strip()
-            return IPythonRunCellAction(
-                code=code_group,
-                thought=thought,
-                kernel_init_code=self.jupyter_kernel_init_code,
-            )
-        elif browse_command := re.search(
-            r'<execute_browse>(.*)</execute_browse>', action_str, re.DOTALL
-        ):
-            thought = action_str.replace(browse_command.group(0), '').strip()
-            browse_actions = browse_command.group(1).strip()
-            task = f'{thought}. I should start with: {browse_actions}'
-            return AgentDelegateAction(agent='BrowsingAgent', inputs={'task': task})
-        else:
-            # We assume the LLM is GOOD enough that when it returns pure natural language
-            # it wants to talk to the user
-            return MessageAction(content=action_str, wait_for_response=True)
-=======
-        response = self.llm.do_completion(
-            messages=messages,
-            stop=[
-                '</execute_ipython>',
-                '</execute_bash>',
-                '</execute_browse>',
-            ],
-            temperature=0.0,
-        )
         state.num_of_chars += sum(
             len(message['content']) for message in messages
         ) + len(response.choices[0].message.content)
         return self.action_parser.parse(response)
->>>>>>> f1760f3a
 
     def search_memory(self, query: str) -> list[str]:
         raise NotImplementedError('Implement this abstract method')
