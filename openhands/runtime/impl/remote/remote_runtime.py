import os
from typing import Callable, Optional
from urllib.parse import urlparse

import requests
import tenacity

from openhands.core.config import AppConfig
from openhands.core.exceptions import (
    AgentRuntimeDisconnectedError,
    AgentRuntimeError,
    AgentRuntimeNotFoundError,
    AgentRuntimeNotReadyError,
    AgentRuntimeUnavailableError,
)
from openhands.core.logger import openhands_logger as logger
from openhands.events import EventStream
from openhands.runtime.builder.remote import RemoteRuntimeBuilder
from openhands.runtime.impl.action_execution.action_execution_client import (
    ActionExecutionClient,
)
from openhands.runtime.plugins import PluginRequirement
from openhands.runtime.utils.command import get_action_execution_server_startup_command
from openhands.runtime.utils.request import send_request
from openhands.runtime.utils.runtime_build import build_runtime_image
from openhands.utils.async_utils import call_sync_from_async
from openhands.utils.tenacity_stop import stop_if_should_exit


class RemoteRuntime(ActionExecutionClient):
    """This runtime will connect to a remote oh-runtime-client."""

    port: int = 60000  # default port for the remote runtime client
    runtime_id: str | None = None
    runtime_url: str | None = None
    _runtime_initialized: bool = False

    def __init__(
        self,
        config: AppConfig,
        event_stream: EventStream,
        sid: str = 'default',
        plugins: list[PluginRequirement] | None = None,
        env_vars: dict[str, str] | None = None,
        status_callback: Optional[Callable] = None,
        attach_to_existing: bool = False,
        headless_mode: bool = True,
    ):
        super().__init__(
            config,
            event_stream,
            sid,
            plugins,
            env_vars,
            status_callback,
            attach_to_existing,
            headless_mode,
        )
        if self.config.sandbox.api_key is None:
            raise ValueError(
                'API key is required to use the remote runtime. '
                'Please set the API key in the config (config.toml) or as an environment variable (SANDBOX_API_KEY).'
            )
        self.session.headers.update({'X-API-Key': self.config.sandbox.api_key})

        if self.config.workspace_base is not None:
            self.log(
                'debug',
                'Setting workspace_base is not supported in the remote runtime.',
            )
        if self.config.sandbox.remote_runtime_api_url is None:
            raise ValueError(
                'remote_runtime_api_url is required in the remote runtime.'
            )

        self.runtime_builder = RemoteRuntimeBuilder(
            self.config.sandbox.remote_runtime_api_url,
            self.config.sandbox.api_key,
            self.session,
        )
        self.available_hosts: dict[str, int] = {}

    def log(self, level: str, message: str) -> None:
        message = f'[runtime session_id={self.sid} runtime_id={self.runtime_id or "unknown"}] {message}'
        getattr(logger, level)(message, stacklevel=2)

    def _get_action_execution_server_host(self):
        return self.runtime_url

    async def connect(self):
        try:
            await call_sync_from_async(self._start_or_attach_to_runtime)
        except AgentRuntimeNotReadyError:
            self.log('error', 'Runtime failed to start, timed out before ready')
            raise
        await call_sync_from_async(self.setup_initial_env)
        self._runtime_initialized = True

    def _start_or_attach_to_runtime(self):
        existing_runtime = self._check_existing_runtime()
        if existing_runtime:
            self.log('debug', f'Using existing runtime with ID: {self.runtime_id}')
        elif self.attach_to_existing:
            raise AgentRuntimeNotFoundError(
                f'Could not find existing runtime for SID: {self.sid}'
            )
        else:
            self.send_status_message('STATUS$STARTING_CONTAINER')
            if self.config.sandbox.runtime_container_image is None:
                self.log(
                    'info',
                    f'Building remote runtime with base image: {self.config.sandbox.base_container_image}',
                )
                self._build_runtime()
            else:
                self.log(
                    'info',
                    f'Starting remote runtime with image: {self.config.sandbox.runtime_container_image}',
                )
                self.container_image = self.config.sandbox.runtime_container_image
            self._start_runtime()
        assert (
            self.runtime_id is not None
        ), 'Runtime ID is not set. This should never happen.'
        assert (
            self.runtime_url is not None
        ), 'Runtime URL is not set. This should never happen.'
        self.send_status_message('STATUS$WAITING_FOR_CLIENT')
        if not self.attach_to_existing:
            self.log('info', 'Waiting for runtime to be alive...')
        self._wait_until_alive()
        if not self.attach_to_existing:
            self.log('info', 'Runtime is ready.')
        self.send_status_message(' ')

    def _check_existing_runtime(self) -> bool:
        try:
            with self._send_runtime_api_request(
                'GET',
                f'{self.config.sandbox.remote_runtime_api_url}/sessions/{self.sid}',
            ) as response:
                data = response.json()
                status = data.get('status')
                if status == 'running' or status == 'paused':
                    self._parse_runtime_response(response)
        except requests.HTTPError as e:
            if e.response.status_code == 404:
                return False
            self.log('debug', f'Error while looking for remote runtime: {e}')
            raise

        if status == 'running':
            return True
        elif status == 'stopped':
            self.log('debug', 'Found existing remote runtime, but it is stopped')
            return False
        elif status == 'paused':
            self.log('debug', 'Found existing remote runtime, but it is paused')
            self._resume_runtime()
            return True
        else:
            self.log('error', f'Invalid response from runtime API: {data}')
            return False

    def _build_runtime(self):
        self.log('debug', f'Building RemoteRuntime config:\n{self.config}')
        with self._send_runtime_api_request(
            'GET',
            f'{self.config.sandbox.remote_runtime_api_url}/registry_prefix',
        ) as response:
            response_json = response.json()
        registry_prefix = response_json['registry_prefix']
        os.environ['OH_RUNTIME_RUNTIME_IMAGE_REPO'] = (
            registry_prefix.rstrip('/') + '/runtime'
        )
        self.log(
            'debug',
            f'Runtime image repo: {os.environ["OH_RUNTIME_RUNTIME_IMAGE_REPO"]}',
        )

        if self.config.sandbox.runtime_extra_deps:
            self.log(
                'debug',
                f'Installing extra user-provided dependencies in the runtime image: {self.config.sandbox.runtime_extra_deps}',
            )

        # Build the container image
        self.container_image = build_runtime_image(
            self.config.sandbox.base_container_image,
            self.runtime_builder,
            platform=self.config.sandbox.platform,
            extra_deps=self.config.sandbox.runtime_extra_deps,
            force_rebuild=self.config.sandbox.force_rebuild_runtime,
        )

        with self._send_runtime_api_request(
            'GET',
            f'{self.config.sandbox.remote_runtime_api_url}/image_exists',
            params={'image': self.container_image},
        ) as response:
            if not response.json()['exists']:
                raise AgentRuntimeError(
                    f'Container image {self.container_image} does not exist'
                )

    def _start_runtime(self):
        # Prepare the request body for the /start endpoint
        command = get_action_execution_server_startup_command(
            server_port=self.port,
            plugins=self.plugins,
            app_config=self.config,
        )
        start_request = {
            'image': self.container_image,
            'command': command,
            'working_dir': '/openhands/code/',
            'environment': {'DEBUG': 'true'}
            if self.config.debug or os.environ.get('DEBUG', 'false').lower() == 'true'
            else {},
            'session_id': self.sid,
            'resource_factor': self.config.sandbox.remote_runtime_resource_factor,
        }

        # Start the sandbox using the /start endpoint
        try:
            with self._send_runtime_api_request(
                'POST',
                f'{self.config.sandbox.remote_runtime_api_url}/start',
                json=start_request,
            ) as response:
                self._parse_runtime_response(response)
            self.log(
                'debug',
                f'Runtime started. URL: {self.runtime_url}',
            )
        except requests.HTTPError as e:
            self.log('error', f'Unable to start runtime: {str(e)}')
            raise AgentRuntimeUnavailableError() from e

    def _resume_runtime(self):
        """
        1. Show status update that runtime is being started.
        2. Send the runtime API a /resume request
        3. Poll for the runtime to be ready
        4. Update env vars
        """
        self.send_status_message('STATUS$STARTING_RUNTIME')
        with self._send_runtime_api_request(
            'POST',
            f'{self.config.sandbox.remote_runtime_api_url}/resume',
            json={'runtime_id': self.runtime_id},
        ):
            pass
        self._wait_until_alive()
        self.setup_initial_env()
        self.log('debug', 'Runtime resumed.')

    def _parse_runtime_response(self, response: requests.Response):
        start_response = response.json()
        self.runtime_id = start_response['runtime_id']
        self.runtime_url = start_response['url']
        self.available_hosts = start_response.get('work_hosts', {})

        if 'session_api_key' in start_response:
            self.session.headers.update(
                {'X-Session-API-Key': start_response['session_api_key']}
            )

    @property
    def vscode_url(self) -> str | None:
        token = super().get_vscode_token()
        if not token:
            return None
        _parsed_url = urlparse(self.runtime_url)
        assert isinstance(_parsed_url.scheme, str) and isinstance(
            _parsed_url.netloc, str
        )
        vscode_url = f'{_parsed_url.scheme}://vscode-{_parsed_url.netloc}/?tkn={token}&folder={self.config.workspace_mount_path_in_sandbox}'
        self.log(
            'debug',
            f'VSCode URL: {vscode_url}',
        )
        return vscode_url

    @property
    def web_hosts(self) -> dict[str, int]:
        return self.available_hosts

    def _wait_until_alive(self):
        retry_decorator = tenacity.retry(
            stop=tenacity.stop_after_delay(
                self.config.sandbox.remote_runtime_init_timeout
            )
<<<<<<< HEAD
            | stop_if_should_exit()
            | self._stop_if_closed,
=======
            | stop_if_should_exit() | self._stop_if_closed,
>>>>>>> ed680344
            reraise=True,
            retry=tenacity.retry_if_exception_type(AgentRuntimeNotReadyError),
            wait=tenacity.wait_fixed(2),
        )
        return retry_decorator(self._wait_until_alive_impl)()

    def _wait_until_alive_impl(self):
        self.log('debug', f'Waiting for runtime to be alive at url: {self.runtime_url}')
        with self._send_runtime_api_request(
            'GET',
            f'{self.config.sandbox.remote_runtime_api_url}/sessions/{self.sid}',
        ) as runtime_info_response:
            runtime_data = runtime_info_response.json()
        assert 'runtime_id' in runtime_data
        assert runtime_data['runtime_id'] == self.runtime_id
        assert 'pod_status' in runtime_data
        pod_status = runtime_data['pod_status'].lower()
        self.log('debug', f'Pod status: {pod_status}')
        restart_count = runtime_data.get('restart_count', 0)
        if restart_count != 0:
            restart_reasons = runtime_data.get('restart_reasons')
            self.log(
                'debug', f'Pod restarts: {restart_count}, reasons: {restart_reasons}'
            )

        # FIXME: We should fix it at the backend of /start endpoint, make sure
        # the pod is created before returning the response.
        # Retry a period of time to give the cluster time to start the pod
        if pod_status == 'ready':
            try:
                self.check_if_alive()
            except requests.HTTPError as e:
                self.log(
                    'warning',
                    f"Runtime /alive failed, but pod says it's ready: {str(e)}",
                )
                raise AgentRuntimeNotReadyError(
                    f'Runtime /alive failed to respond with 200: {str(e)}'
                )
            return
        elif (
            pod_status == 'not found'
            or pod_status == 'pending'
            or pod_status == 'running'
        ):  # nb: Running is not yet Ready
            raise AgentRuntimeNotReadyError(
                f'Runtime (ID={self.runtime_id}) is not yet ready. Status: {pod_status}'
            )
        elif pod_status in ('failed', 'unknown', 'crashloopbackoff'):
            if pod_status == 'crashloopbackoff':
                raise AgentRuntimeUnavailableError(
                    'Runtime crashed and is being restarted, potentially due to memory usage. Please try again.'
                )
            else:
                raise AgentRuntimeUnavailableError(
                    f'Runtime is unavailable (status: {pod_status}). Please try again.'
                )
        else:
            # Maybe this should be a hard failure, but passing through in case the API changes
            self.log('warning', f'Unknown pod status: {pod_status}')

        self.log(
            'debug',
            f'Waiting for runtime pod to be active. Current status: {pod_status}',
        )
        raise AgentRuntimeNotReadyError()

    def close(self):
        if self.config.sandbox.keep_runtime_alive or self.attach_to_existing:
            super().close()
            return
        try:
            if not self._runtime_closed:
                with self._send_runtime_api_request(
                    'POST',
                    f'{self.config.sandbox.remote_runtime_api_url}/stop',
                    json={'runtime_id': self.runtime_id},
                ):
                    self.log('debug', 'Runtime stopped.')
        except Exception as e:
            self.log('error', f'Unable to stop runtime: {str(e)}')
            raise e
        finally:
            super().close()

    def _send_runtime_api_request(self, method, url, **kwargs):
        try:
            kwargs['timeout'] = self.config.sandbox.remote_runtime_api_timeout
            return send_request(self.session, method, url, **kwargs)
        except requests.Timeout:
            self.log(
                'error',
                f'No response received within the timeout period for url: {url}',
            )
            raise

    def _send_action_server_request(self, method, url, **kwargs):
        if not self.config.sandbox.remote_runtime_enable_retries:
            return self._send_action_server_request_impl(method, url, **kwargs)

        retry_decorator = tenacity.retry(
            retry=tenacity.retry_if_exception_type(ConnectionError),
<<<<<<< HEAD
            stop=tenacity.stop_after_attempt(3)
            | stop_if_should_exit()
            | self._stop_if_closed,
            wait=tenacity.wait_exponential(multiplier=1, min=4, max=60),
        )
        return retry_decorator(self._send_action_server_request_impl)(
            method, url, **kwargs
        )
=======
            stop=tenacity.stop_after_attempt(3) | stop_if_should_exit() | self._stop_if_closed,
            wait=tenacity.wait_exponential(multiplier=1, min=4, max=60),
        )
        return retry_decorator(self._send_action_server_request_impl)(method, url, **kwargs)
>>>>>>> ed680344

    def _send_action_server_request_impl(self, method, url, **kwargs):
        try:
            return super()._send_action_server_request(method, url, **kwargs)
        except requests.Timeout:
            self.log(
                'error',
                f'No response received within the timeout period for url: {url}',
            )
            raise

        except requests.HTTPError as e:
            if e.response.status_code in (404, 502, 504):
                if e.response.status_code == 404:
                    raise AgentRuntimeDisconnectedError(
                        f'Runtime is not responding. This may be temporary, please try again. Original error: {e}'
                    ) from e
                else:  # 502, 504
                    raise AgentRuntimeDisconnectedError(
                        f'Runtime is temporarily unavailable. This may be due to a restart or network issue, please try again. Original error: {e}'
                    ) from e
            elif e.response.status_code == 503:
                if self.config.sandbox.keep_runtime_alive:
                    self.log('warning', 'Runtime appears to be paused. Resuming...')
                    self._resume_runtime()
                    return super()._send_action_server_request(method, url, **kwargs)
                else:
                    raise AgentRuntimeDisconnectedError(
                        f'Runtime is temporarily unavailable. This may be due to a restart or network issue, please try again. Original error: {e}'
                    ) from e
            else:
                raise e
<<<<<<< HEAD

=======
            
>>>>>>> ed680344
    def _stop_if_closed(self, retry_state: tenacity.RetryCallState) -> bool:
        return self._runtime_closed<|MERGE_RESOLUTION|>--- conflicted
+++ resolved
@@ -291,12 +291,7 @@
             stop=tenacity.stop_after_delay(
                 self.config.sandbox.remote_runtime_init_timeout
             )
-<<<<<<< HEAD
-            | stop_if_should_exit()
-            | self._stop_if_closed,
-=======
             | stop_if_should_exit() | self._stop_if_closed,
->>>>>>> ed680344
             reraise=True,
             retry=tenacity.retry_if_exception_type(AgentRuntimeNotReadyError),
             wait=tenacity.wait_fixed(2),
@@ -399,21 +394,10 @@
 
         retry_decorator = tenacity.retry(
             retry=tenacity.retry_if_exception_type(ConnectionError),
-<<<<<<< HEAD
-            stop=tenacity.stop_after_attempt(3)
-            | stop_if_should_exit()
-            | self._stop_if_closed,
-            wait=tenacity.wait_exponential(multiplier=1, min=4, max=60),
-        )
-        return retry_decorator(self._send_action_server_request_impl)(
-            method, url, **kwargs
-        )
-=======
             stop=tenacity.stop_after_attempt(3) | stop_if_should_exit() | self._stop_if_closed,
             wait=tenacity.wait_exponential(multiplier=1, min=4, max=60),
         )
         return retry_decorator(self._send_action_server_request_impl)(method, url, **kwargs)
->>>>>>> ed680344
 
     def _send_action_server_request_impl(self, method, url, **kwargs):
         try:
@@ -446,10 +430,6 @@
                     ) from e
             else:
                 raise e
-<<<<<<< HEAD
-
-=======
             
->>>>>>> ed680344
     def _stop_if_closed(self, retry_state: tenacity.RetryCallState) -> bool:
         return self._runtime_closed