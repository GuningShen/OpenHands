--- conflicted
+++ resolved
@@ -1,16 +1,7 @@
 from fastapi import APIRouter, Depends
 from fastapi.responses import JSONResponse
-from pydantic import SecretStr
 
-<<<<<<< HEAD
 from openhands.core.logger import openhands_logger as logger
-from openhands.server.auth import get_keycloak_token, get_user_id
-from openhands.server.data_models.gh_types import GitHubRepository, GitHubUser
-from openhands.server.services.github_service import GitHubService
-from openhands.server.shared import server_config
-from openhands.server.types import GhAuthenticationError, GHUnknownException
-from openhands.utils.import_utils import get_impl
-=======
 from openhands.integrations.github.github_service import GithubServiceImpl
 from openhands.integrations.github.github_types import (
     GhAuthenticationError,
@@ -18,8 +9,7 @@
     GitHubRepository,
     GitHubUser,
 )
-from openhands.server.auth import get_github_token, get_user_id
->>>>>>> 425ccc9b
+from openhands.server.auth import get_keycloak_token, get_user_id
 
 app = APIRouter(prefix='/api/github')
 
@@ -31,7 +21,6 @@
     sort: str = 'pushed',
     installation_id: int | None = None,
     github_user_id: str | None = Depends(get_user_id),
-<<<<<<< HEAD
     keycloak_token: str | None = Depends(get_keycloak_token),
 ):
     client = (
@@ -39,11 +28,6 @@
         if keycloak_token
         else GithubServiceImpl(github_user_id)
     )
-=======
-    github_user_token: SecretStr | None = Depends(get_github_token),
-):
-    client = GithubServiceImpl(user_id=github_user_id, token=github_user_token)
->>>>>>> 425ccc9b
     try:
         repos: list[GitHubRepository] = await client.get_repositories(
             page, per_page, sort, installation_id
@@ -74,7 +58,6 @@
 @app.get('/user')
 async def get_github_user(
     github_user_id: str | None = Depends(get_user_id),
-<<<<<<< HEAD
     keycloak_token: str | None = Depends(get_keycloak_token),
 ):
     client = (
@@ -82,11 +65,6 @@
         if keycloak_token
         else GithubServiceImpl(github_user_id)
     )
-=======
-    github_user_token: SecretStr | None = Depends(get_github_token),
-):
-    client = GithubServiceImpl(user_id=github_user_id, token=github_user_token)
->>>>>>> 425ccc9b
     try:
         user: GitHubUser = await client.get_user()
         return user
@@ -115,7 +93,6 @@
 @app.get('/installations')
 async def get_github_installation_ids(
     github_user_id: str | None = Depends(get_user_id),
-<<<<<<< HEAD
     keycloak_token: str | None = Depends(get_keycloak_token),
 ):
     client = (
@@ -123,11 +100,6 @@
         if keycloak_token
         else GithubServiceImpl(github_user_id)
     )
-=======
-    github_user_token: SecretStr | None = Depends(get_github_token),
-):
-    client = GithubServiceImpl(user_id=github_user_id, token=github_user_token)
->>>>>>> 425ccc9b
     try:
         installations_ids: list[int] = await client.get_installation_ids()
         return installations_ids
@@ -160,7 +132,6 @@
     sort: str = 'stars',
     order: str = 'desc',
     github_user_id: str | None = Depends(get_user_id),
-<<<<<<< HEAD
     keycloak_token: str | None = Depends(get_keycloak_token),
 ):
     client = (
@@ -168,11 +139,6 @@
         if keycloak_token
         else GithubServiceImpl(github_user_id)
     )
-=======
-    github_user_token: SecretStr | None = Depends(get_github_token),
-):
-    client = GithubServiceImpl(user_id=github_user_id, token=github_user_token)
->>>>>>> 425ccc9b
     try:
         repos: list[GitHubRepository] = await client.search_repositories(
             query, per_page, sort, order
