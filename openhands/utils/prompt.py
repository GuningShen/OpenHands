--- conflicted
+++ resolved
@@ -81,44 +81,7 @@
 
         return self.user_template.render().strip()
 
-<<<<<<< HEAD
-=======
-    def enhance_message(self, message: Message) -> None:
-        """Enhance the user message with additional context.
 
-        This method is used to enhance the user message with additional context
-        about the user's task. The additional context will convert the current
-        generic agent into a more specialized agent that is tailored to the user's task.
-        """
-        if not message.content:
-            return
-
-        # if there were other texts included, they were before the user message
-        # so the last TextContent is the user message
-        # content can be a list of TextContent or ImageContent
-        message_content = ''
-        for content in reversed(message.content):
-            if isinstance(content, TextContent):
-                message_content = content.text
-                break
-
-        if not message_content:
-            return
-
-        for microagent in self.knowledge_microagents.values():
-            trigger = microagent.match_trigger(message_content)
-            if trigger:
-                openhands_logger.info(
-                    "Microagent '%s' triggered by keyword '%s'",
-                    microagent.name,
-                    trigger,
-                )
-                micro_text = f'<extra_info>\nThe following information has been included based on a keyword match for "{trigger}". It may or may not be relevant to the user\'s request.'
-                micro_text += '\n\n' + microagent.content
-                micro_text += '\n</extra_info>'
-                message.content.append(TextContent(text=micro_text))
-
->>>>>>> 0f07805a
     def add_examples_to_initial_message(self, message: Message) -> None:
         """Add example_message to the first user message."""
         example_message = self.get_example_user_message() or None
@@ -132,7 +95,6 @@
         message: Message,
     ) -> None:
         """
-<<<<<<< HEAD
         Previously inserted the rendered template at the start of the user's first message.
         If we've switched to using a separate RecallObservation in Memory, we can safely remove
         or comment out the direct insertion code below—but we still keep the method for
@@ -148,22 +110,8 @@
         pass
 
     def build_additional_info_text(self, repo_instructions: str = '') -> str:
-        """Renders the ADDITIONAL_INFO_TEMPLATE with the stored repository/runtime info."""
-        return ADDITIONAL_INFO_TEMPLATE.render(
-=======
-        repo_instructions = ''
-        assert (
-            len(self.repo_microagents) <= 1
-        ), f'Expecting at most one repo microagent, but found {len(self.repo_microagents)}: {self.repo_microagents.keys()}'
-        for microagent in self.repo_microagents.values():
-            # We assume these are the repo instructions
-            if repo_instructions:
-                repo_instructions += '\n\n'
-            repo_instructions += microagent.content
-
-        additional_info = self.additional_info_template.render(
-            repository_instructions=repo_instructions,
->>>>>>> 0f07805a
+        """Renders the additional_info_template with the stored repository/runtime info."""
+        return self.additional_info_template.render(
             repository_info=self.repository_info,
             repository_instructions=repo_instructions,
             runtime_info=self.runtime_info,
