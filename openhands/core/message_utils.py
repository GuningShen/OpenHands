from litellm import ModelResponse

from openhands.core.logger import openhands_logger as logger
from openhands.core.message import ImageContent, Message, TextContent
from openhands.core.schema import ActionType
from openhands.events.action import (
    Action,
    AgentDelegateAction,
    AgentFinishAction,
    BrowseInteractiveAction,
    BrowseURLAction,
    CmdRunAction,
    FileEditAction,
    FileReadAction,
    IPythonRunCellAction,
    MessageAction,
)
from openhands.events.event import Event
from openhands.events.observation import (
    AgentCondensationObservation,
    AgentDelegateObservation,
    BrowserOutputObservation,
    CmdOutputObservation,
    FileEditObservation,
    FileReadObservation,
    IPythonRunCellObservation,
    UserRejectObservation,
)
from openhands.events.observation.error import ErrorObservation
from openhands.events.observation.observation import Observation
from openhands.events.serialization.event import truncate_content
<<<<<<< HEAD
from openhands.llm.metrics import Metrics, TokensUsage
=======
from openhands.llm.metrics import Metrics, TokenUsage
>>>>>>> 2d2dbf15


def events_to_messages(
    events: list[Event],
    max_message_chars: int | None = None,
    vision_is_active: bool = False,
    enable_som_visual_browsing: bool = False,
) -> list[Message]:
    """Converts a list of events into a list of messages that can be sent to the LLM.

    Ensures that tool call actions are processed correctly in function calling mode.

    Args:
        events: A list of events to convert. Each event can be an Action or Observation.
        max_message_chars: The maximum number of characters in the content of an event included in the prompt to the LLM.
            Larger observations are truncated.
        vision_is_active: Whether vision is active in the LLM. If True, image URLs will be included.
        enable_som_visual_browsing: Whether to enable visual browsing for the SOM model.
    """
    messages = []

    pending_tool_call_action_messages: dict[str, Message] = {}
    tool_call_id_to_message: dict[str, Message] = {}

    for event in events:
        # create a regular message from an event
        if isinstance(event, Action):
            messages_to_add = get_action_message(
                action=event,
                pending_tool_call_action_messages=pending_tool_call_action_messages,
                vision_is_active=vision_is_active,
            )
        elif isinstance(event, Observation):
            messages_to_add = get_observation_message(
                obs=event,
                tool_call_id_to_message=tool_call_id_to_message,
                max_message_chars=max_message_chars,
                vision_is_active=vision_is_active,
                enable_som_visual_browsing=enable_som_visual_browsing,
            )
        else:
            raise ValueError(f'Unknown event type: {type(event)}')

        # Check pending tool call action messages and see if they are complete
        _response_ids_to_remove = []
        for (
            response_id,
            pending_message,
        ) in pending_tool_call_action_messages.items():
            assert pending_message.tool_calls is not None, (
                'Tool calls should NOT be None when function calling is enabled & the message is considered pending tool call. '
                f'Pending message: {pending_message}'
            )
            if all(
                tool_call.id in tool_call_id_to_message
                for tool_call in pending_message.tool_calls
            ):
                # If complete:
                # -- 1. Add the message that **initiated** the tool calls
                messages_to_add.append(pending_message)
                # -- 2. Add the tool calls **results***
                for tool_call in pending_message.tool_calls:
                    messages_to_add.append(tool_call_id_to_message[tool_call.id])
                    tool_call_id_to_message.pop(tool_call.id)
                _response_ids_to_remove.append(response_id)
        # Cleanup the processed pending tool messages
        for response_id in _response_ids_to_remove:
            pending_tool_call_action_messages.pop(response_id)

        messages += messages_to_add

    return messages


def get_action_message(
    action: Action,
    pending_tool_call_action_messages: dict[str, Message],
    vision_is_active: bool = False,
) -> list[Message]:
    """Converts an action into a message format that can be sent to the LLM.

    This method handles different types of actions and formats them appropriately:
    1. For tool-based actions (AgentDelegate, CmdRun, IPythonRunCell, FileEdit) and agent-sourced AgentFinish:
        - In function calling mode: Stores the LLM's response in pending_tool_call_action_messages
        - In non-function calling mode: Creates a message with the action string
    2. For MessageActions: Creates a message with the text content and optional image content

    Args:
        action: The action to convert. Can be one of:
            - CmdRunAction: For executing bash commands
            - IPythonRunCellAction: For running IPython code
            - FileEditAction: For editing files
            - FileReadAction: For reading files using openhands-aci commands
            - BrowseInteractiveAction: For browsing the web
            - AgentFinishAction: For ending the interaction
            - MessageAction: For sending messages

        pending_tool_call_action_messages: Dictionary mapping response IDs to their corresponding messages.
            Used in function calling mode to track tool calls that are waiting for their results.

        vision_is_active: Whether vision is active in the LLM. If True, image URLs will be included

    Returns:
        list[Message]: A list containing the formatted message(s) for the action.
            May be empty if the action is handled as a tool call in function calling mode.

    Note:
        In function calling mode, tool-based actions are stored in pending_tool_call_action_messages
        rather than being returned immediately. They will be processed later when all corresponding
        tool call results are available.
    """
    # create a regular message from an event
    if isinstance(
        action,
        (
            AgentDelegateAction,
            IPythonRunCellAction,
            FileEditAction,
            FileReadAction,
            BrowseInteractiveAction,
            BrowseURLAction,
        ),
    ) or (isinstance(action, CmdRunAction) and action.source == 'agent'):
        tool_metadata = action.tool_call_metadata
        assert tool_metadata is not None, (
            'Tool call metadata should NOT be None when function calling is enabled. Action: '
            + str(action)
        )

        llm_response: ModelResponse = tool_metadata.model_response
        assistant_msg = llm_response.choices[0].message

        # Add the LLM message (assistant) that initiated the tool calls
        # (overwrites any previous message with the same response_id)
        logger.debug(
            f'Tool calls type: {type(assistant_msg.tool_calls)}, value: {assistant_msg.tool_calls}'
        )
        pending_tool_call_action_messages[llm_response.id] = Message(
            role=assistant_msg.role,
            # tool call content SHOULD BE a string
            content=[TextContent(text=assistant_msg.content or '')]
            if assistant_msg.content is not None
            else [],
            tool_calls=assistant_msg.tool_calls,
        )
        return []
    elif isinstance(action, AgentFinishAction):
        role = 'user' if action.source == 'user' else 'assistant'

        # when agent finishes, it has tool_metadata
        # which has already been executed, and it doesn't have a response
        # when the user finishes (/exit), we don't have tool_metadata
        tool_metadata = action.tool_call_metadata
        if tool_metadata is not None:
            # take the response message from the tool call
            assistant_msg = tool_metadata.model_response.choices[0].message
            content = assistant_msg.content or ''

            # save content if any, to thought
            if action.thought:
                if action.thought != content:
                    action.thought += '\n' + content
            else:
                action.thought = content

            # remove the tool call metadata
            action.tool_call_metadata = None
        return [
            Message(
                role=role,
                content=[TextContent(text=action.thought)],
            )
        ]
    elif isinstance(action, MessageAction):
        role = 'user' if action.source == 'user' else 'assistant'
        content = [TextContent(text=action.content or '')]
        if vision_is_active and action.image_urls:
            content.append(ImageContent(image_urls=action.image_urls))
        return [
            Message(
                role=role,
                content=content,
            )
        ]
    elif isinstance(action, CmdRunAction) and action.source == 'user':
        content = [TextContent(text=f'User executed the command:\n{action.command}')]
        return [
            Message(
                role='user',
                content=content,
            )
        ]
    return []


def get_observation_message(
    obs: Observation,
    tool_call_id_to_message: dict[str, Message],
    max_message_chars: int | None = None,
    vision_is_active: bool = False,
    enable_som_visual_browsing: bool = False,
) -> list[Message]:
    """Converts an observation into a message format that can be sent to the LLM.

    This method handles different types of observations and formats them appropriately:
    - CmdOutputObservation: Formats command execution results with exit codes
    - IPythonRunCellObservation: Formats IPython cell execution results, replacing base64 images
    - FileEditObservation: Formats file editing results
    - FileReadObservation: Formats file reading results from openhands-aci
    - AgentDelegateObservation: Formats results from delegated agent tasks
    - ErrorObservation: Formats error messages from failed actions
    - UserRejectObservation: Formats user rejection messages

    In function calling mode, observations with tool_call_metadata are stored in
    tool_call_id_to_message for later processing instead of being returned immediately.

    Args:
        obs: The observation to convert
        tool_call_id_to_message: Dictionary mapping tool call IDs to their corresponding messages (used in function calling mode)
        max_message_chars: The maximum number of characters in the content of an observation included in the prompt to the LLM
        vision_is_active: Whether vision is active in the LLM. If True, image URLs will be included
        enable_som_visual_browsing: Whether to enable visual browsing for the SOM model

    Returns:
        list[Message]: A list containing the formatted message(s) for the observation.
            May be empty if the observation is handled as a tool response in function calling mode.

    Raises:
        ValueError: If the observation type is unknown
    """
    message: Message

    if isinstance(obs, CmdOutputObservation):
        # if it doesn't have tool call metadata, it was triggered by a user action
        if obs.tool_call_metadata is None:
            text = truncate_content(
                f'\nObserved result of command executed by user:\n{obs.to_agent_observation()}',
                max_message_chars,
            )
        else:
            text = truncate_content(obs.to_agent_observation(), max_message_chars)
        message = Message(role='user', content=[TextContent(text=text)])
    elif isinstance(obs, IPythonRunCellObservation):
        text = obs.content
        # replace base64 images with a placeholder
        splitted = text.split('\n')
        for i, line in enumerate(splitted):
            if '![image](data:image/png;base64,' in line:
                splitted[i] = (
                    '![image](data:image/png;base64, ...) already displayed to user'
                )
        text = '\n'.join(splitted)
        text = truncate_content(text, max_message_chars)
        message = Message(role='user', content=[TextContent(text=text)])
    elif isinstance(obs, FileEditObservation):
        text = truncate_content(str(obs), max_message_chars)
        message = Message(role='user', content=[TextContent(text=text)])
    elif isinstance(obs, FileReadObservation):
        message = Message(
            role='user', content=[TextContent(text=obs.content)]
        )  # Content is already truncated by openhands-aci
    elif isinstance(obs, BrowserOutputObservation):
        text = obs.get_agent_obs_text()
        if (
            obs.trigger_by_action == ActionType.BROWSE_INTERACTIVE
            and obs.set_of_marks is not None
            and len(obs.set_of_marks) > 0
            and enable_som_visual_browsing
            and vision_is_active
        ):
            text += 'Image: Current webpage screenshot (Note that only visible portion of webpage is present in the screenshot. You may need to scroll to view the remaining portion of the web-page.)\n'
            message = Message(
                role='user',
                content=[
                    TextContent(text=text),
                    ImageContent(image_urls=[obs.set_of_marks]),
                ],
            )
        else:
            message = Message(
                role='user',
                content=[TextContent(text=text)],
            )
    elif isinstance(obs, AgentDelegateObservation):
        text = truncate_content(
            obs.outputs['content'] if 'content' in obs.outputs else '',
            max_message_chars,
        )
        message = Message(role='user', content=[TextContent(text=text)])
    elif isinstance(obs, ErrorObservation):
        text = truncate_content(obs.content, max_message_chars)
        text += '\n[Error occurred in processing last action]'
        message = Message(role='user', content=[TextContent(text=text)])
    elif isinstance(obs, UserRejectObservation):
        text = 'OBSERVATION:\n' + truncate_content(obs.content, max_message_chars)
        text += '\n[Last action has been rejected by the user]'
        message = Message(role='user', content=[TextContent(text=text)])
    elif isinstance(obs, AgentCondensationObservation):
        text = truncate_content(obs.content, max_message_chars)
        message = Message(role='user', content=[TextContent(text=text)])
    else:
        # If an observation message is not returned, it will cause an error
        # when the LLM tries to return the next message
        raise ValueError(f'Unknown observation type: {type(obs)}')

    # Update the message as tool response properly
    if (tool_call_metadata := obs.tool_call_metadata) is not None:
        tool_call_id_to_message[tool_call_metadata.tool_call_id] = Message(
            role='tool',
            content=message.content,
            tool_call_id=tool_call_metadata.tool_call_id,
            name=tool_call_metadata.function_name,
        )
        # No need to return the observation message
        # because it will be added by get_action_message when all the corresponding
        # tool calls in the SAME request are processed
        return []

    return [message]


def apply_prompt_caching(messages: list[Message]) -> None:
    """Applies caching breakpoints to the messages.

    For new Anthropic API, we only need to mark the last user or tool message as cacheable.
    """
    # NOTE: this is only needed for anthropic
    for message in reversed(messages):
        if message.role in ('user', 'tool'):
            message.content[
                -1
            ].cache_prompt = True  # Last item inside the message content
            break


<<<<<<< HEAD
def get_single_tokens_usage_for_event(
    event: Event, metrics: Metrics
) -> TokensUsage | None:
=======
def get_token_usage_for_event(event: Event, metrics: Metrics) -> TokenUsage | None:
>>>>>>> 2d2dbf15
    """
    Returns at most one token usage record for the `model_response.id` in this event's
    `tool_call_metadata`.

<<<<<<< HEAD
    If no response_id is found, or none match in metrics.tokens_usages, returns [].
=======
    If no response_id is found, or none match in metrics.token_usages, returns None.
>>>>>>> 2d2dbf15
    """
    if event.tool_call_metadata and event.tool_call_metadata.model_response:
        response_id = event.tool_call_metadata.model_response.get('id')
        if response_id:
            return next(
                (
                    usage
<<<<<<< HEAD
                    for usage in metrics.tokens_usages
=======
                    for usage in metrics.token_usages
>>>>>>> 2d2dbf15
                    if usage.response_id == response_id
                ),
                None,
            )
    return None


<<<<<<< HEAD
def get_tokens_usage_for_event_id(
    events: list[Event], event_id: int, metrics: Metrics
) -> TokensUsage | None:
    """
    Starting from the event with .id == event_id and moving backwards in `events`,
    find the first TokensUsage record (if any) associated with a response_id from
=======
def get_token_usage_for_event_id(
    events: list[Event], event_id: int, metrics: Metrics
) -> TokenUsage | None:
    """
    Starting from the event with .id == event_id and moving backwards in `events`,
    find the first TokenUsage record (if any) associated with a response_id from
>>>>>>> 2d2dbf15
    tool_call_metadata.model_response.id.

    Returns the first match found, or None if none is found.
    """
    # find the index of the event with the given id
    idx = next((i for i, e in enumerate(events) if e.id == event_id), None)
    if idx is None:
        return None

    # search backward from idx down to 0
    for i in range(idx, -1, -1):
<<<<<<< HEAD
        usage = get_single_tokens_usage_for_event(events[i], metrics)
=======
        usage = get_token_usage_for_event(events[i], metrics)
>>>>>>> 2d2dbf15
        if usage is not None:
            return usage
    return None<|MERGE_RESOLUTION|>--- conflicted
+++ resolved
@@ -29,11 +29,7 @@
 from openhands.events.observation.error import ErrorObservation
 from openhands.events.observation.observation import Observation
 from openhands.events.serialization.event import truncate_content
-<<<<<<< HEAD
-from openhands.llm.metrics import Metrics, TokensUsage
-=======
 from openhands.llm.metrics import Metrics, TokenUsage
->>>>>>> 2d2dbf15
 
 
 def events_to_messages(
@@ -369,22 +365,12 @@
             break
 
 
-<<<<<<< HEAD
-def get_single_tokens_usage_for_event(
-    event: Event, metrics: Metrics
-) -> TokensUsage | None:
-=======
 def get_token_usage_for_event(event: Event, metrics: Metrics) -> TokenUsage | None:
->>>>>>> 2d2dbf15
     """
     Returns at most one token usage record for the `model_response.id` in this event's
     `tool_call_metadata`.
 
-<<<<<<< HEAD
-    If no response_id is found, or none match in metrics.tokens_usages, returns [].
-=======
     If no response_id is found, or none match in metrics.token_usages, returns None.
->>>>>>> 2d2dbf15
     """
     if event.tool_call_metadata and event.tool_call_metadata.model_response:
         response_id = event.tool_call_metadata.model_response.get('id')
@@ -392,11 +378,7 @@
             return next(
                 (
                     usage
-<<<<<<< HEAD
-                    for usage in metrics.tokens_usages
-=======
                     for usage in metrics.token_usages
->>>>>>> 2d2dbf15
                     if usage.response_id == response_id
                 ),
                 None,
@@ -404,21 +386,12 @@
     return None
 
 
-<<<<<<< HEAD
-def get_tokens_usage_for_event_id(
-    events: list[Event], event_id: int, metrics: Metrics
-) -> TokensUsage | None:
-    """
-    Starting from the event with .id == event_id and moving backwards in `events`,
-    find the first TokensUsage record (if any) associated with a response_id from
-=======
 def get_token_usage_for_event_id(
     events: list[Event], event_id: int, metrics: Metrics
 ) -> TokenUsage | None:
     """
     Starting from the event with .id == event_id and moving backwards in `events`,
     find the first TokenUsage record (if any) associated with a response_id from
->>>>>>> 2d2dbf15
     tool_call_metadata.model_response.id.
 
     Returns the first match found, or None if none is found.
@@ -430,11 +403,7 @@
 
     # search backward from idx down to 0
     for i in range(idx, -1, -1):
-<<<<<<< HEAD
-        usage = get_single_tokens_usage_for_event(events[i], metrics)
-=======
         usage = get_token_usage_for_event(events[i], metrics)
->>>>>>> 2d2dbf15
         if usage is not None:
             return usage
     return None