##################################################################################################
# Adapted from https://github.com/TheAgentCompany/TheAgentCompany/blob/main/evaluation/run_eval.py
##################################################################################################

import asyncio
import base64
import json
import os
import shutil
import tempfile
from typing import List

import yaml
from browsing import pre_login

from evaluation.utils.shared import get_default_sandbox_config_for_eval
from openhands.controller.state.state import State
from openhands.core.config import (
    AppConfig,
    LLMConfig,
<<<<<<< HEAD
=======
    get_agent_config_arg,
>>>>>>> 1a7003a7
    get_llm_config_arg,
    get_parser,
)
from openhands.core.config.agent_config import AgentConfig
from openhands.core.logger import openhands_logger as logger
from openhands.core.main import create_runtime, run_controller
from openhands.events.action import CmdRunAction, MessageAction
from openhands.events.observation import BrowserOutputObservation, CmdOutputObservation
from openhands.runtime.base import Runtime
from openhands.utils.async_utils import call_async_from_sync


def get_config(
    base_container_image: str,
    task_short_name: str,
    mount_path_on_host: str,
    llm_config: LLMConfig,
    agent_config: AgentConfig | None,
) -> AppConfig:
    sandbox_config = get_default_sandbox_config_for_eval()
    sandbox_config.base_container_image = base_container_image
    config = AppConfig(
        run_as_openhands=False,
        max_budget_per_task=4,
        max_iterations=100,
        save_trajectory_path=os.path.join(
            mount_path_on_host, f'traj_{task_short_name}.json'
        ),
        sandbox=sandbox_config,
        # we mount trajectories path so that trajectories, generated by OpenHands
        # controller, can be accessible to the evaluator file in the runtime container
        workspace_mount_path=mount_path_on_host,
        workspace_mount_path_in_sandbox='/outputs',
    )
    config.set_llm_config(llm_config)
    if agent_config:
        config.set_agent_config(agent_config)
    else:
        logger.info('Agent config not provided, using default settings')
        agent_config = AgentConfig(
            enable_prompt_extensions=False,
        )
        config.set_agent_config(agent_config)
    return config


def load_dependencies(runtime: Runtime) -> List[str]:
    """
    Every task has a dependencies.yml file, which lists all the services that the
    task depends on. This function loads the file and returns all dependent service names.
    """
    command = 'cat /utils/dependencies.yml'
    action = CmdRunAction(command=command)
    logger.info(action, extra={'msg_type': 'ACTION'})
    obs: CmdOutputObservation = runtime.run_action(action)
    logger.info(obs, extra={'msg_type': 'OBSERVATION'})
    assert obs.exit_code == 0
    dependencies = yaml.safe_load(obs.content)
    if dependencies is None:
        dependencies = []
    return dependencies


def init_task_env(runtime: Runtime, hostname: str, env_llm_config: LLMConfig):
    command = (
        f'SERVER_HOSTNAME={hostname} '
        f'LITELLM_API_KEY={env_llm_config.api_key.get_secret_value() if env_llm_config.api_key else None} '
        f'LITELLM_BASE_URL={env_llm_config.base_url} '
        f'LITELLM_MODEL={env_llm_config.model} '
        'bash /utils/init.sh'
    )
    action = CmdRunAction(command=command)
    action.set_hard_timeout(900)
    logger.info(action, extra={'msg_type': 'ACTION'})
    obs = runtime.run_action(action)
    logger.info(obs, extra={'msg_type': 'OBSERVATION'})
    assert obs.exit_code == 0


def codeact_user_response(state: State) -> str:
    msg = (
        'Please continue working on the task on whatever approach you think is suitable.\n'
        'If you think you have solved the task, please finish the interaction.\n'
        'IMPORTANT: YOU SHOULD NEVER ASK FOR HUMAN HELP.\n'
    )

    if state.history:
        # check if the agent has tried to talk to the user 3 times, if so, let the agent know it can give up
        user_msgs = [
            event
            for event in state.history
            if isinstance(event, MessageAction) and event.source == 'user'
        ]
        if len(user_msgs) >= 2:
            # let the agent know that it can give up when it has tried 3 times
            return (
                msg
                + 'If you want to give up, run: <execute_bash> exit </execute_bash>.\n'
            )
    return msg


def run_solver(
    runtime: Runtime,
    task_name: str,
    config: AppConfig,
    dependencies: List[str],
    save_final_state: bool,
    state_dir: str,
    save_screenshots: bool,
    screenshots_dir: str,
) -> State:
    instruction = 'Complete the task in /instruction/task.md'

    if 'gitlab' in dependencies:
        instruction += "\n\nGitlab username is 'root' and password is 'theagentcompany'"

    state: State | None = asyncio.run(
        run_controller(
            config=config,
            sid=task_name,
            initial_user_action=MessageAction(content=instruction),
            runtime=runtime,
            fake_user_response_fn=codeact_user_response,
        )
    )
    logger.info(state)

    if save_screenshots:
        screenshots_dir = os.path.join(screenshots_dir, task_name)
        os.makedirs(screenshots_dir, exist_ok=True)
        for image_id, obs in enumerate(state.history):
            if isinstance(obs, BrowserOutputObservation):
                image_data = base64.b64decode(
                    obs.screenshot.replace('data:image/png;base64,', '')
                )
                with open(
                    os.path.join(screenshots_dir, f'{image_id}.png'), 'wb'
                ) as file:
                    file.write(image_data)
                if obs.set_of_marks:
                    som_image_data = base64.b64decode(
                        obs.set_of_marks.replace('data:image/png;base64,', '')
                    )
                    with open(
                        os.path.join(screenshots_dir, f'{image_id}_som.png'), 'wb'
                    ) as file:
                        file.write(som_image_data)

    if save_final_state:
        os.makedirs(state_dir, exist_ok=True)
        with open(os.path.join(state_dir, f'state_{task_name}.json'), 'w') as file:
            json.dump(str(state), file)

    return state


def run_evaluator(
    runtime: Runtime, env_llm_config: LLMConfig, trajectory_path: str, result_path: str
):
    command = (
        f'LITELLM_API_KEY={env_llm_config.api_key.get_secret_value() if env_llm_config.api_key else None} '
        f'LITELLM_BASE_URL={env_llm_config.base_url} '
        f'LITELLM_MODEL={env_llm_config.model} '
        f"DECRYPTION_KEY='theagentcompany is all you need' "  # Hardcoded Key
        f'python_default /utils/eval.py --trajectory_path {trajectory_path} --result_path {result_path}'
    )
    action = CmdRunAction(command=command)
    action.set_hard_timeout(600)
    logger.info(action, extra={'msg_type': 'ACTION'})
    obs = runtime.run_action(action)
    logger.info(obs, extra={'msg_type': 'OBSERVATION'})
    assert obs.exit_code == 0


if __name__ == '__main__':
    parser = get_parser()
    parser.add_argument(
        '--task-image-name',
        type=str,
        default='ghcr.io/theagentcompany/example-image:1.0.0',
        help='Task image name',
    )
    parser.add_argument(
        '--outputs-path',
        type=str,
        default='./outputs',
        help='Folder path to save trajectories and evaluation results',
    )
    parser.add_argument(
        '--server-hostname',
        type=str,
        default='localhost',
        help='Server hostname, e.g. localhost to access the host machine from the container, '
        'assuming the task docker container is run with `--network host` flag',
    )
    parser.add_argument(
        '--agent-llm-config',
        type=str,
        default=None,
        help='LLM config for agent',
    )
    parser.add_argument(
        '--env-llm-config',
        type=str,
        default=None,
        help='LLM config for evaluation environment (NPC & llm-based evaluator)',
    )
    args, _ = parser.parse_known_args()

    agent_config: AgentConfig | None = None
    if args.agent_config:
        agent_config = get_agent_config_arg(args.agent_config)

    agent_llm_config: LLMConfig | None = None
    if args.agent_llm_config:
        agent_llm_config = get_llm_config_arg(args.agent_llm_config)

    if agent_llm_config is None:
        raise ValueError(
            f'Could not find LLM config for agent: --agent-llm-config {args.agent_llm_config}'
        )

    if agent_llm_config.api_key is None:
        raise ValueError('LLM API key is not set for agent')

    env_llm_config: LLMConfig | None = None
    if args.env_llm_config:
        env_llm_config = get_llm_config_arg(args.env_llm_config)

    if env_llm_config is None:
        raise ValueError(
            f'Could not find LLM config for evaluation environment: --env-llm-config {args.env_llm_config}'
        )

    if env_llm_config.api_key is None:
        raise ValueError('LLM API key is not set for evaluation environment')

    task_short_name = args.task_image_name.split('/')[-1].split(':')[0]
    logger.info(
        f'Task image name is {args.task_image_name}, short name is {task_short_name}'
    )

    # mount a temporary directory to pass trajectory from host to container, and to
    # pass the evaluation result from container to host
    # 1) trajectory is dumped by OpenHands library (on host machine), but it's needed by
    # evaluator (in container), so we mount a temporary directory to pass it in
    # 2) evaluation result is written by evaluator (in container), but we need to persist
    # it on host machine, so we mount a temporary directory to pass it out
    if os.getenv('TMPDIR') and os.path.exists(os.getenv('TMPDIR')):
        temp_dir = os.path.abspath(os.getenv('TMPDIR'))
    else:
        temp_dir = tempfile.mkdtemp()
    config: AppConfig = get_config(
        args.task_image_name, task_short_name, temp_dir, agent_llm_config, agent_config
    )
    runtime: Runtime = create_runtime(config)
    call_async_from_sync(runtime.connect)

    init_task_env(runtime, args.server_hostname, env_llm_config)

    dependencies = load_dependencies(runtime)
    logger.info(f'Service dependencies: {dependencies}')

    try:
        pre_login(
            runtime,
            dependencies,
            save_screenshots=True,
            screenshots_dir=os.path.join(
                os.path.abspath(args.outputs_path), 'screenshots'
            ),
        )
    except Exception as e:
        logger.error(f'Failed to pre-login: {e}')

        # before giving up, let's try to init and login again
        init_task_env(runtime, args.server_hostname, env_llm_config)
        pre_login(
            runtime,
            dependencies,
            save_screenshots=True,
            screenshots_dir=os.path.join(
                os.path.abspath(args.outputs_path), 'screenshots'
            ),
        )

    state = run_solver(
        runtime,
        task_short_name,
        config,
        dependencies,
        save_final_state=True,
        state_dir=os.path.abspath(args.outputs_path),
        save_screenshots=True,
        screenshots_dir=os.path.join(os.path.abspath(args.outputs_path), 'screenshots'),
    )

    # this path is the absolute path in the runtime container
    trajectory_path = f'/outputs/traj_{task_short_name}.json'
    result_path = f'/outputs/eval_{task_short_name}.json'

    run_evaluator(runtime, env_llm_config, trajectory_path, result_path)

    # finally, move trajectory file and evaluation result from mount path on host (temp dir) to outputs path
    shutil.move(
        os.path.join(temp_dir, f'traj_{task_short_name}.json'),
        os.path.join(
            os.path.abspath(args.outputs_path), f'traj_{task_short_name}.json'
        ),
    )
    shutil.move(
        os.path.join(temp_dir, f'eval_{task_short_name}.json'),
        os.path.join(
            os.path.abspath(args.outputs_path), f'eval_{task_short_name}.json'
        ),
    )<|MERGE_RESOLUTION|>--- conflicted
+++ resolved
@@ -18,10 +18,7 @@
 from openhands.core.config import (
     AppConfig,
     LLMConfig,
-<<<<<<< HEAD
-=======
     get_agent_config_arg,
->>>>>>> 1a7003a7
     get_llm_config_arg,
     get_parser,
 )
