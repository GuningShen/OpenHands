import asyncio
import json
import os
import tempfile
from typing import Any

import pandas as pd
import toml
from datasets import load_dataset

import openhands.agenthub
from evaluation.swe_bench.prompt import CODEACT_SWE_PROMPT
from evaluation.utils.shared import (
    EvalMetadata,
    EvalOutput,
    assert_and_raise,
    codeact_user_response,
    make_metadata,
    prepare_dataset,
    reset_logger_for_multiprocessing,
    run_evaluation,
)
from openhands.controller.state.state import State
from openhands.core.config import (
    AppConfig,
    SandboxConfig,
    get_llm_config_arg,
    get_parser,
)
from openhands.core.logger import openhands_logger as logger
from openhands.core.main import create_runtime, run_controller
from openhands.events.action import CmdRunAction, MessageAction
from openhands.events.observation import CmdOutputObservation, ErrorObservation
from openhands.events.serialization.event import event_to_dict
from openhands.runtime.runtime import Runtime
from openhands.runtime.utils.shutdown_listener import sleep_if_should_continue

USE_HINT_TEXT = os.environ.get('USE_HINT_TEXT', 'false').lower() == 'true'
USE_INSTANCE_IMAGE = os.environ.get('USE_INSTANCE_IMAGE', 'false').lower() == 'true'

AGENT_CLS_TO_FAKE_USER_RESPONSE_FN = {
    'CodeActAgent': codeact_user_response,
    'CodeActSWEAgent': codeact_user_response,
}

AGENT_CLS_TO_INST_SUFFIX = {
    'CodeActAgent': 'When you think you have fixed the issue through code changes, please run the following command: <execute_bash> exit </execute_bash>.\n',
    'CodeActSWEAgent': 'When you think you have fixed the issue through code changes, please run the following command: <execute_bash> exit </execute_bash>.\n',
}


def _get_swebench_workspace_dir_name(instance: pd.Series) -> str:
    return f'{instance.repo}__{instance.version}'.replace('/', '__')


def get_instruction(instance: pd.Series, metadata: EvalMetadata):
    workspace_dir_name = _get_swebench_workspace_dir_name(instance)
    # Prepare instruction
    if metadata.agent_class == 'CodeActSWEAgent':
        instruction = (
            'We are currently solving the following issue within our repository. Here is the issue text:\n'
            '--- BEGIN ISSUE ---\n'
            f'{instance.problem_statement}\n'
            '--- END ISSUE ---\n\n'
        )
        if USE_HINT_TEXT and instance.hints_text:
            instruction += (
                f'--- BEGIN HINTS ---\n{instance.hints_text}\n--- END HINTS ---\n'
            )
        instruction += CODEACT_SWE_PROMPT.format(workspace_dir_name=workspace_dir_name)
    else:
        # Testing general agents
        instruction = (
            f'Please fix the following issue for the repository in /workspace/{workspace_dir_name}.\n'
            'Environment has been set up for you to start working. You may assume all necessary tools are installed.\n\n'
            '# Problem Statement\n'
            f'{instance.problem_statement}\n\n'
        )
        if USE_HINT_TEXT and instance.hints_text:
            instruction += f'# Hints\n{instance.hints_text}\n\n'
        instruction += (
            'IMPORTANT: You should ONLY interact with the environment provided to you AND NEVER ASK FOR HUMAN HELP.\n'
            'You should NOT modify any existing test case files. If needed, you can add new test cases in a NEW file to reproduce the issue.\n'
            'You SHOULD INCLUDE PROPER INDENTATION in your edit commands.\n'
        )

    # NOTE: You can actually set slightly different instruction for different agents
    instruction += AGENT_CLS_TO_INST_SUFFIX[metadata.agent_class]
    return instruction


# TODO: migrate all swe-bench docker to ghcr.io/openhands
DOCKER_IMAGE_PREFIX = os.environ.get('EVAL_DOCKER_IMAGE_PREFIX', 'docker.io/xingyaoww/')
logger.info(f'Using docker image prefix: {DOCKER_IMAGE_PREFIX}')


def get_instance_docker_image(instance_id: str) -> str:
    image_name = 'sweb.eval.x86_64.' + instance_id
    image_name = image_name.replace(
        '__', '_s_'
    )  # to comply with docker image naming convention
    return DOCKER_IMAGE_PREFIX.rstrip('/') + '/' + image_name


def get_config(
    instance: pd.Series,
    metadata: EvalMetadata,
) -> AppConfig:
    SWE_BENCH_CONTAINER_IMAGE = 'ghcr.io/opendevin/eval-swe-bench:full-v1.2.1'
    if USE_INSTANCE_IMAGE:
        # We use a different instance image for the each instance of swe-bench eval
        base_container_image = get_instance_docker_image(instance['instance_id'])
        logger.info(
            f'Using instance container image: {base_container_image}. '
            f'Please make sure this image exists. '
            f'Submit an issue on https://github.com/All-Hands-AI/OpenHands if you run into any issues.'
        )
    else:
        base_container_image = SWE_BENCH_CONTAINER_IMAGE
        logger.info(f'Using swe-bench container image: {base_container_image}')

    config = AppConfig(
        default_agent=metadata.agent_class,
        run_as_openhands=False,
        max_budget_per_task=4,
        max_iterations=metadata.max_iterations,
        runtime=os.environ.get('RUNTIME', 'eventstream'),
        sandbox=SandboxConfig(
            base_container_image=base_container_image,
            enable_auto_lint=True,
            use_host_network=False,
            # large enough timeout, since some testcases take very long to run
            timeout=300,
            api_key=os.environ.get('ALLHANDS_API_KEY', None),
            remote_runtime_api_url=os.environ.get('SANDBOX_REMOTE_RUNTIME_API_URL'),
            keep_remote_runtime_alive=False,
        ),
        # do not mount workspace
        workspace_base=None,
        workspace_mount_path=None,
    )
    config.set_llm_config(metadata.llm_config)
    return config


def initialize_runtime(
    runtime: Runtime,
    instance: pd.Series,  # this argument is not required
):
    """Initialize the runtime for the agent.

    This function is called before the runtime is used to run the agent.
    """
    logger.info('-' * 30)
    logger.info('BEGIN Runtime Initialization Fn')
    logger.info('-' * 30)
    workspace_dir_name = _get_swebench_workspace_dir_name(instance)
    obs: CmdOutputObservation

    # Set instance id
    action = CmdRunAction(
        command=f"""echo 'export SWE_INSTANCE_ID={instance['instance_id']}' >> ~/.bashrc && echo 'export PIP_CACHE_DIR=~/.cache/pip' >> ~/.bashrc && echo "alias git='git --no-pager'" >> ~/.bashrc"""
    )
    action.timeout = 600
    logger.info(action, extra={'msg_type': 'ACTION'})
    obs = runtime.run_action(action)
    logger.info(obs, extra={'msg_type': 'OBSERVATION'})
    assert_and_raise(
        obs.exit_code == 0, f'Failed to export SWE_INSTANCE_ID: {obs.content}'
    )

    action = CmdRunAction(command="""export USER=$(whoami); echo USER=${USER} """)
    action.timeout = 600
    logger.info(action, extra={'msg_type': 'ACTION'})
    obs = runtime.run_action(action)
    logger.info(obs, extra={'msg_type': 'OBSERVATION'})
    assert_and_raise(obs.exit_code == 0, f'Failed to export USER: {obs.content}')

    if USE_INSTANCE_IMAGE:
        # inject the init script
        script_dir = os.path.dirname(__file__)

        # inject the instance info
        action = CmdRunAction(command='mkdir -p /swe_util/eval_data/instances')
        action.timeout = 600
        logger.info(action, extra={'msg_type': 'ACTION'})
        obs = runtime.run_action(action)
        logger.info(obs, extra={'msg_type': 'OBSERVATION'})
        assert_and_raise(
            obs.exit_code == 0,
            f'Failed to create /swe_util/eval_data/instances: {obs.content}',
        )

        swe_instance_json_name = 'swe-bench-instance.json'
        with tempfile.TemporaryDirectory() as temp_dir:
            # Construct the full path for the desired file name within the temporary directory
            temp_file_path = os.path.join(temp_dir, swe_instance_json_name)
            # Write to the file with the desired name within the temporary directory
            with open(temp_file_path, 'w') as f:
                if not isinstance(instance, dict):
                    json.dump([instance.to_dict()], f)
                else:
                    json.dump([instance], f)

            # Copy the file to the desired location
            runtime.copy_to(temp_file_path, '/swe_util/eval_data/instances/')

        # inject the instance swe entry
        runtime.copy_to(
            str(os.path.join(script_dir, 'scripts/setup/instance_swe_entry.sh')),
            '/swe_util/',
        )
        action = CmdRunAction(command='cat ~/.bashrc')
        action.timeout = 600
        logger.info(action, extra={'msg_type': 'ACTION'})
        obs = runtime.run_action(action)
        logger.info(obs, extra={'msg_type': 'OBSERVATION'})
        assert_and_raise(obs.exit_code == 0, f'Failed to cat ~/.bashrc: {obs.content}')

        action = CmdRunAction(command='source ~/.bashrc')
        action.timeout = 600
        logger.info(action, extra={'msg_type': 'ACTION'})
        obs = runtime.run_action(action)
        logger.info(obs, extra={'msg_type': 'OBSERVATION'})
        assert_and_raise(
            obs.exit_code == 0, f'Failed to source ~/.bashrc: {obs.content}'
        )

        action = CmdRunAction(command='source /swe_util/instance_swe_entry.sh')
        action.timeout = 3600
        logger.info(action, extra={'msg_type': 'ACTION'})
        obs = runtime.run_action(action)
        logger.info(obs, extra={'msg_type': 'OBSERVATION'})
        assert_and_raise(
            obs.exit_code == 0,
            f'Failed to source /swe_util/instance_swe_entry.sh: {obs.content}',
        )
    else:
        action = CmdRunAction(command='source /swe_util/swe_entry.sh')
        action.timeout = 1800
        logger.info(action, extra={'msg_type': 'ACTION'})
        obs = runtime.run_action(action)
        logger.info(obs, extra={'msg_type': 'OBSERVATION'})
        assert_and_raise(
            obs.exit_code == 0,
            f'Failed to source /swe_util/swe_entry.sh: {obs.content}',
        )

    action = CmdRunAction(command=f'cd /workspace/{workspace_dir_name}')
    action.timeout = 600
    logger.info(action, extra={'msg_type': 'ACTION'})
    obs = runtime.run_action(action)
    logger.info(obs, extra={'msg_type': 'OBSERVATION'})
    assert_and_raise(
        obs.exit_code == 0,
        f'Failed to cd to /workspace/{workspace_dir_name}: {obs.content}',
    )

    action = CmdRunAction(command='git reset --hard')
    action.timeout = 600
    logger.info(action, extra={'msg_type': 'ACTION'})
    obs = runtime.run_action(action)
    logger.info(obs, extra={'msg_type': 'OBSERVATION'})
    assert_and_raise(obs.exit_code == 0, f'Failed to git reset --hard: {obs.content}')

    action = CmdRunAction(
        command='for remote_name in $(git remote); do git remote remove "${remote_name}"; done'
    )
    action.timeout = 600
    logger.info(action, extra={'msg_type': 'ACTION'})
    obs = runtime.run_action(action)
    logger.info(obs, extra={'msg_type': 'OBSERVATION'})
    assert_and_raise(obs.exit_code == 0, f'Failed to remove git remotes: {obs.content}')

    logger.info('-' * 30)
    logger.info('END Runtime Initialization Fn')
    logger.info('-' * 30)


def complete_runtime(
    runtime: Runtime,
    instance: pd.Series,  # this argument is not required, but it is used to get the workspace_dir_name
) -> dict[str, Any]:
    """Complete the runtime for the agent.

    This function is called before the runtime is used to run the agent.
    If you need to do something in the sandbox to get the correctness metric after
    the agent has run, modify this function.
    """
    logger.info('-' * 30)
    logger.info('BEGIN Runtime Completion Fn')
    logger.info('-' * 30)
    obs: CmdOutputObservation
    workspace_dir_name = _get_swebench_workspace_dir_name(instance)

    action = CmdRunAction(command=f'cd /workspace/{workspace_dir_name}')
    action.timeout = 600
    logger.info(action, extra={'msg_type': 'ACTION'})
    obs = runtime.run_action(action)
    logger.info(obs, extra={'msg_type': 'OBSERVATION'})
    assert_and_raise(
        obs.exit_code == 0,
        f'Failed to cd to /workspace/{workspace_dir_name}: {obs.content}',
    )

    action = CmdRunAction(command='git config --global core.pager ""')
    action.timeout = 600
    logger.info(action, extra={'msg_type': 'ACTION'})
    obs = runtime.run_action(action)
    logger.info(obs, extra={'msg_type': 'OBSERVATION'})
    assert_and_raise(
        obs.exit_code == 0,
        f'Failed to git config --global core.pager "": {obs.content}',
    )

    action = CmdRunAction(command='git add -A')
    action.timeout = 600
    logger.info(action, extra={'msg_type': 'ACTION'})
    obs = runtime.run_action(action)
    logger.info(obs, extra={'msg_type': 'OBSERVATION'})
    assert_and_raise(obs.exit_code == 0, f'Failed to git add -A: {obs.content}')

    n_retries = 0
    git_patch = None
    while n_retries < 5:
        action = CmdRunAction(
            command=f'git diff --no-color --cached {instance["base_commit"]}',
            keep_prompt=False,
        )
        action.timeout = 600 + 100 * n_retries
        logger.info(action, extra={'msg_type': 'ACTION'})
        obs = runtime.run_action(action)
        logger.info(obs, extra={'msg_type': 'OBSERVATION'})
        n_retries += 1
        if isinstance(obs, CmdOutputObservation):
            if obs.exit_code == 0:
                git_patch = obs.content.strip()
                break
            else:
                logger.info('Failed to get git diff, retrying...')
                sleep_if_should_continue(10)
        elif isinstance(obs, ErrorObservation):
            logger.error(f'Error occurred: {obs.content}. Retrying...')
            sleep_if_should_continue(10)
        else:
            assert_and_raise(False, f'Unexpected observation type: {type(obs)}')

    logger.info('-' * 30)
    logger.info('END Runtime Completion Fn')
    logger.info('-' * 30)
    return {'git_patch': git_patch}


def process_instance(
    instance: pd.Series,
    metadata: EvalMetadata,
    reset_logger: bool = True,
) -> EvalOutput:
    config = get_config(instance, metadata)

    # Setup the logger properly, so you can run multi-processing to parallelize the evaluation
    if reset_logger:
        log_dir = os.path.join(metadata.eval_output_dir, 'infer_logs')
        reset_logger_for_multiprocessing(logger, instance.instance_id, log_dir)
    else:
        logger.info(f'Starting evaluation for instance {instance.instance_id}.')

<<<<<<< HEAD
    runtime = create_runtime(config, sid=instance.instance_id)
=======
    runtime = create_runtime(config)
>>>>>>> 6aba4621

    try:
        initialize_runtime(runtime, instance)

        instruction = get_instruction(instance, metadata)

        # Here's how you can run the agent (similar to the `main` function) and get the final task state
        state: State | None = asyncio.run(
            run_controller(
                config=config,
                initial_user_action=MessageAction(content=instruction),
                runtime=runtime,
                fake_user_response_fn=AGENT_CLS_TO_FAKE_USER_RESPONSE_FN[
                    metadata.agent_class
                ],
            )
        )

        # ======= THIS IS SWE-Bench specific =======
        # Get git patch
        return_val = complete_runtime(runtime, instance)
        git_patch = return_val['git_patch']
        logger.info(
            f'Got git diff for instance {instance.instance_id}:\n--------\n{git_patch}\n--------'
        )
    finally:
        runtime.close()
    # ==========================================

    # ======= Attempt to evaluate the agent's edits =======
    # we use eval_infer.sh to evaluate the agent's edits, not here
    # because the agent may alter the environment / testcases
    test_result = {
        'git_patch': git_patch,
    }

    # If you are working on some simpler benchmark that only evaluates the final model output (e.g., in a MessageAction)
    # You can simply get the LAST `MessageAction` from the returned `state.history` and parse it for evaluation.
    if state is None:
        raise ValueError('State should not be None.')

    histories = [event_to_dict(event) for event in state.history.get_events()]
    metrics = state.metrics.get() if state.metrics else None

    # Save the output
    output = EvalOutput(
        instance_id=instance.instance_id,
        instruction=instruction,
        instance=instance.to_dict(),  # SWE Bench specific
        test_result=test_result,
        metadata=metadata,
        history=histories,
        metrics=metrics,
        llm_completions=state.extra_data.get('llm_completions', []),
        error=state.last_error if state and state.last_error else None,
    )
    return output


def filter_dataset(dataset: pd.DataFrame, filter_column: str) -> pd.DataFrame:
    file_path = os.path.join(os.path.dirname(os.path.abspath(__file__)), 'config.toml')
    if os.path.exists(file_path):
        with open(file_path, 'r') as file:
            data = toml.load(file)
            if 'selected_ids' in data:
                selected_ids = data['selected_ids']
                logger.info(
                    f'Filtering {len(selected_ids)} tasks from "selected_ids"...'
                )
                subset = dataset[dataset[filter_column].isin(selected_ids)]
                logger.info(f'Retained {subset.shape[0]} tasks after filtering')
                return subset
    return dataset


if __name__ == '__main__':
    parser = get_parser()
    parser.add_argument(
        '--dataset',
        type=str,
        default='princeton-nlp/SWE-bench',
        help='data set to evaluate on, either full-test or lite-test',
    )
    parser.add_argument(
        '--split',
        type=str,
        default='test',
        help='split to evaluate on',
    )
    args, _ = parser.parse_known_args()

    # NOTE: It is preferable to load datasets from huggingface datasets and perform post-processing
    # so we don't need to manage file uploading to OpenHands's repo
    dataset = load_dataset(args.dataset, split=args.split)
    logger.info(f'Loaded dataset {args.dataset} with split {args.split}')
    swe_bench_tests = filter_dataset(dataset.to_pandas(), 'instance_id')

    llm_config = None
    if args.llm_config:
        llm_config = get_llm_config_arg(args.llm_config)

    if llm_config is None:
        raise ValueError(f'Could not find LLM config: --llm_config {args.llm_config}')

    details = {}
    _agent_cls = openhands.agenthub.Agent.get_cls(args.agent_cls)
    if hasattr(_agent_cls, 'system_message'):
        details['system_message'] = _agent_cls.system_message
    if hasattr(_agent_cls, 'in_context_example'):
        details['in_context_example'] = _agent_cls.in_context_example

    metadata = make_metadata(
        llm_config,
        'swe-bench-lite',
        args.agent_cls,
        args.max_iterations,
        args.eval_note,
        args.eval_output_dir,
        details=details,
    )

    output_file = os.path.join(metadata.eval_output_dir, 'output.jsonl')
    instances = prepare_dataset(swe_bench_tests, output_file, args.eval_n_limit)

    if len(instances) > 0 and not isinstance(
        instances['PASS_TO_PASS'][instances['PASS_TO_PASS'].index[0]], str
    ):
        for col in ['PASS_TO_PASS', 'FAIL_TO_PASS']:
            instances[col] = instances[col].apply(lambda x: str(x))

    run_evaluation(
        instances, metadata, output_file, args.eval_num_workers, process_instance
    )<|MERGE_RESOLUTION|>--- conflicted
+++ resolved
@@ -365,11 +365,7 @@
     else:
         logger.info(f'Starting evaluation for instance {instance.instance_id}.')
 
-<<<<<<< HEAD
-    runtime = create_runtime(config, sid=instance.instance_id)
-=======
     runtime = create_runtime(config)
->>>>>>> 6aba4621
 
     try:
         initialize_runtime(runtime, instance)
