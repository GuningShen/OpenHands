import asyncio
import json
import logging
import multiprocessing as mp
import os
import pathlib
import shutil
import time
from concurrent.futures import ProcessPoolExecutor

from datasets import load_dataset
from tqdm import tqdm

from evaluation.swe_bench.swe_env_box import DockerSSHBox
from opendevin.controller.state.state import State
from opendevin.core.config import config, get_llm_config_arg, get_parser
from opendevin.core.logger import get_console_handler
from opendevin.core.logger import opendevin_logger as logger
from opendevin.core.main import main
from opendevin.events.action import MessageAction
from opendevin.events.observation.observation import Observation


def cleanup():
    logger.info('Cleaning up child processes...')
    for process in mp.active_children():
        logger.info(f'Terminating child process: {process.name}')
        process.terminate()
        process.join()


def codeact_user_response(state: State) -> str:
    msg = (
        'Please continue working on the task on whatever approach you think is suitable.\n'
        'If you think you have solved the task, please run the following command: <execute_bash> exit </execute_bash>.\n'
        'IMPORTANT: YOU SHOULD NEVER ASK FOR HUMAN HELP OR USE THE INTERNET TO SOLVE THIS TASK.\n'
    )
    if state.history:
        user_msgs = [
            event
            for event in state.history.get_events()
            if isinstance(event, MessageAction) and event.source == 'user'
        ]
        if len(user_msgs) >= 2:
            # let the agent know that it can give up when it has tried 3 times
            return (
                msg
                + 'If you want to give up, run: <execute_bash> exit </execute_bash>.\n'
            )
    return msg


def monologue_user_response(state: State) -> str:
    raise NotImplementedError('MonologueAgent should never ask for user responses.')


AGENT_CLS_TO_FAKE_USER_RESPONSE_FN = {
    'CodeActAgent': codeact_user_response,
    'MonologueAgent': monologue_user_response,
}

AGENT_CLS_TO_INST_SUFFIX = {
    'CodeActAgent': 'When you think you have solved the question, please first send your answer to user through message and then exit.\n'
}


def get_choice(answer_str):
    choices = [
        'A',
        'B',
        'C',
        'D',
        'E',
        'F',
        'G',
        'H',
        'A)',
        'B)',
        'C)',
        'D)',
        'E)',
        'F)',
        'G)',
        'H)',
        'A.',
        'B.',
        'C.',
        'D.',
        'E.',
        'F.',
        'G.',
        'H.',
    ]
    for c in choices:
        if answer_str.startswith(c):
            return c.replace(')', '')

    if answer_str.startswith(':'):
        return answer_str.replace(':', '').replace('.', '').strip()
    return None


def get_test_result(
    model_answer: str,
    ground_truth: str,
) -> bool:
    gold_answer = ground_truth.replace('(', '').replace(')', '').strip()
    answer_str = model_answer if model_answer is not None else ''
    prediction = get_choice(answer_str)

    indicators = [
        'the correct option is',
        'the correct answer is',
        'The correct answer is',
        'The correct option is',
        'Thus, the answer is',
    ]
    if prediction is None:
        for indicator in indicators:
            if answer_str.find(indicator) >= 0:
                answer_str = answer_str.split(indicator)[1].strip()
                prediction = get_choice(answer_str)
                break

    isTrue = prediction == gold_answer
    test_result = {'result': isTrue}
    return test_result


def process_instance(
    instance,
    agent_class,
    # metadata,
    dataset_name,
    skip_workspace_mount,
    eval_output_dir,
    reset_logger: bool = True,
):
    old_workspace_mount_path = config.workspace_mount_path
    old_workspace_base = config.workspace_base
    workspace_mount_path = os.path.join(config.workspace_mount_path, '_eval_workspace')
    # create process-specific workspace dir
    # if `not skip_workspace_mount` - we will create a workspace directory for EACH process
    # so that different agent don't interfere with each other.
    if not skip_workspace_mount:
        workspace_mount_path = os.path.join(workspace_mount_path, str(os.getpid()))
        pathlib.Path(workspace_mount_path).mkdir(parents=True, exist_ok=True)

    # reset workspace to config
    config.workspace_base = workspace_mount_path
    config.workspace_mount_path = workspace_mount_path

    # Setup the logger properly, so you can run multi-processing to parallize the evaluation
    if reset_logger:
        # Set up logger
        log_file = os.path.join(
            eval_output_dir, 'logs', f'instance_{instance["id"]}.log'
        )
        # Remove all existing handlers from logger
        for handler in logger.handlers[:]:
            logger.removeHandler(handler)
        # add back the console handler to print ONE line
        logger.addHandler(get_console_handler())
        logger.info(
            f'Starting evaluation for instance {instance["id"]}.\nLOG:   tail -f {log_file}'
        )
        # Remove all existing handlers from logger
        for handler in logger.handlers[:]:
            logger.removeHandler(handler)
        file_handler = logging.FileHandler(log_file)
        file_handler.setFormatter(
            logging.Formatter('%(asctime)s - %(levelname)s - %(message)s')
        )
        logger.addHandler(file_handler)

    if not skip_workspace_mount:
        logger.info(f'Process-specific workspace mounted at {workspace_mount_path}')

    # sandbox = DockerSSHBox()
    logic_inference_path = os.path.join(workspace_mount_path, 'logic_inference.py')
    if not os.path.exists(logic_inference_path):
        shutil.copyfile(
            './evaluation/logic_reasoning/logic_inference.py', logic_inference_path
        )
    logger.info(f'logic_inference.py copied to {workspace_mount_path}')

    cache_dir = os.path.join(workspace_mount_path, '.cache_program')
    if not os.path.exists(cache_dir):
        os.makedirs(cache_dir)

    # Prepare instruction

    with open('./evaluation/logic_reasoning/instruction.txt', 'r') as f:
        instruction = f.read()

    instance_logic_programs = instance['raw_logic_programs'][0].strip()
    instruction = instruction.replace('[[dataset_name]]', dataset_name)
    instruction = instruction.replace('[[logic_programs]]', instance_logic_programs)
    instruction = instruction.replace(
        '[[logic_inference_path.py]]', logic_inference_path
    )

    # NOTE: You can actually set slightly different instruction for different agents
    instruction += AGENT_CLS_TO_INST_SUFFIX.get(agent_class, '')

    sandbox = DockerSSHBox()
    exit_code, command_output = sandbox.execute('pip install scitools-pyke')

    # Here's how you can run the agent (similar to the `main` function) and get the final task state
    state: State = asyncio.run(
        main(
            instruction,
            fake_user_response_fn=AGENT_CLS_TO_FAKE_USER_RESPONSE_FN.get(agent_class),
            sandbox=sandbox,
        )
    )
    # ======= Attempt to evaluate the agent's edits =======
    # If you are working on simpler benchmark that only evaluates the final model output (e.g., in a MessageAction)
    # You can simply get the LAST `MessageAction` from the returned `state.history` and parse it for evaluation.

    if state is None:
        raise ValueError('State should not be None.')

    final_message = ''
    messages = []
<<<<<<< HEAD

    for event in state.history.get_events(reverse=True):
        if isinstance(event, Observation):
            messages.append(event.content)
            if str(event.content) in ["'A'", "'B'", "'C'"]:
                final_message = event.content
                break
=======
    for action, obs in reversed(state.history):
        # if isinstance(act, MessageAction):
        messages.append(obs.content)
        # print("obs.content:", obs.content)
        if str(obs.content) in ["'A'", "'B'", "'C'"]:
            final_message = obs.content
            break
>>>>>>> 64f7749b

    final_message = final_message.strip("'")
    logger.info(
        f'Predicted answer: {final_message}, Ground truth: {instance["answer"]}'
    )

    test_result = get_test_result(
        model_answer=final_message, ground_truth=instance['answer']
    )
    metrics = state.metrics.get() if state.metrics else None

    # history is now available as a list[Event], rather than list of pairs of (Action, Observation)
    # for compatibility with the existing output format, we can remake the pairs here
    # remove when it becomes unnecessary
    history_tuples = state.history.get_tuples()

    # Save the output
    output = {
        'id': instance['id'],
        'instance': instance,
        'instruction': instruction,
        # 'metadata': metadata,
<<<<<<< HEAD
        'history': history_tuples,
=======
        'history': [
            (event_to_dict(action), event_to_dict(obs)) for action, obs in state.history
        ],
        'metrics': metrics,
>>>>>>> 64f7749b
        'final_message': final_message,
        'messages': messages,
        'error': state.error if state and state.error else None,
        'test_result': test_result,
    }
    config.workspace_mount_path = old_workspace_mount_path
    config.workspace_base = old_workspace_base

    # Close the sandbox
    sandbox.close()

    return output


if __name__ == '__main__':
    parser = get_parser()
    parser.add_argument(
        '--dataset',
        type=str,
        help='the logic reasoning dataset to evaluate on {ProntoQA, ProofWriter}',
        default='ProntoQA',
    )
    parser.add_argument(
        '--data_split',
        type=str,
        help='data split to evaluate on {validation}',  # right now we only support validation split
        default='validation',
    )

    args, _ = parser.parse_known_args()
    if args.directory:
        config.workspace_base = os.path.abspath(args.directory)
        print(f'Setting workspace base to {config.workspace_base}')
    # NOTE: It is preferable to load datasets from huggingface datasets and perform post-processing
    # so we don't need to manage file uploading to OpenDevin's repo

    dataset_name = args.dataset
    data_split = args.data_split
    dataset = load_dataset(f'renma/{dataset_name}')
    logic_reasoning_tests = dataset[data_split]
    logger.info(f'Evaluating logic reasoning dataset {dataset_name} {data_split} split')

    # Check https://github.com/OpenDevin/OpenDevin/blob/main/evaluation/swe_bench/README.md#configure-opendevin-and-your-llm
    # for details of how to set `llm_config`
    if args.llm_config:
        specified_llm_config = get_llm_config_arg(args.llm_config)
        if specified_llm_config:
            config.llm = specified_llm_config
    logger.info(f'Config for evaluation: {config}')

    # TEST METADATA
    agent_class = args.agent_cls
    assert (
        agent_class in AGENT_CLS_TO_FAKE_USER_RESPONSE_FN
    ), f'Unsupported agent class: {agent_class}'
    model_name = config.llm.model.split('/')[-1]
    max_iterations = args.max_iterations
    eval_note = ''
    if args.eval_note is not None:
        eval_note += '_N_' + args.eval_note

    eval_output_dir = os.path.join(
        args.eval_output_dir,
        'logic_reasoning',
        agent_class,
        dataset_name,
        model_name + '_maxiter_' + str(max_iterations) + eval_note,
    )

    pathlib.Path(eval_output_dir).mkdir(parents=True, exist_ok=True)
    pathlib.Path(os.path.join(eval_output_dir, 'logs')).mkdir(
        parents=True, exist_ok=True
    )
    logger.info(f'Using evaluation output directory: {eval_output_dir}')

    # LIMIT EVALUATION
    eval_n_limit = args.eval_n_limit
    if eval_n_limit:
        logic_reasoning_tests = logic_reasoning_tests.select(list(range(eval_n_limit)))
        logger.info(f'Limiting evaluation to first {eval_n_limit} instances.')

    start_time = time.strftime('%Y-%m-%d %H:%M:%S')

    # OUTPUT FILE
    output_file = os.path.join(eval_output_dir, 'output.jsonl')
    logger.info(f'Writing evaluation output to {output_file}')
    finished_task_ids = set()
    if os.path.exists(output_file):
        with open(output_file, 'r') as f:
            for line in f:
                data = json.loads(line)
                finished_task_ids.add(data['id'])
        logger.warning(
            f'Output file {output_file} already exists. Loaded {len(finished_task_ids)} finished instances.'
        )
    output_fp = open(output_file, 'a')

    logger.info(
        f'Evaluation started with Agent {agent_class}, model {model_name}, max iterations {max_iterations}.'
    )

    # =============================================
    # filter out finished instances
    new_logic_reasoning_tests = []
    for instance in logic_reasoning_tests:
        if instance['id'] in finished_task_ids:
            logger.info(
                f'Skipping instance {instance["id"]} as it is already finished.'
            )
            continue
        new_logic_reasoning_tests.append(instance)

    logic_reasoning_tests = new_logic_reasoning_tests
    logger.info(
        f'Finished instances: {len(finished_task_ids)}, Remaining instances: {len(logic_reasoning_tests)}'
    )
    # =============================================

    pbar = tqdm(total=len(logic_reasoning_tests))

    # This function tracks the progress AND write the output to a JSONL file
    def update_progress(future):
        pbar.update(1)
        output = future.result()
        pbar.set_description(f'Instance {output["id"]}')
        pbar.set_postfix_str(f'Test Result: {output["test_result"]["result"]}')
        logger.info(
            f'Finished evaluation for instance {output["id"]}: {output["test_result"]["result"]}'
        )
        output_fp.write(json.dumps(output) + '\n')
        # json.dump(output, output_fp, indent=4)
        output_fp.flush()

    # This sets the multi-processing
    num_workers = args.eval_num_workers
    # num_workers = 1
    logger.info(f'Using {num_workers} workers for evaluation.')

    # This is SWE-Bench specific - CodeActAgent don't requires mounted workspace to work
    skip_workspace_mount = False
    logger.info(f'Skipping workspace mount: {skip_workspace_mount}')

    try:
        with ProcessPoolExecutor(num_workers) as executor:
            futures = []
            # This is how we perform multi-processing
            for instance in logic_reasoning_tests:
                future = executor.submit(
                    process_instance,
                    instance,
                    agent_class,
                    dataset_name,
                    skip_workspace_mount,
                    eval_output_dir,
                    reset_logger=bool(num_workers > 1),
                )
                future.add_done_callback(update_progress)
                futures.append(future)

            # Wait for all futures to complete
            for future in futures:
                future.result()
    except KeyboardInterrupt:
        print('KeyboardInterrupt received. Cleaning up...')
        cleanup()

    output_fp.close()

    with open(output_file, 'r') as f:
        test_result = [(json.loads(line))['test_result']['result'] for line in f]

    metadata = {
        'Dataset': dataset_name,
        'Data split': data_split,
        'Number of Samples': len(test_result),
        'Agent class': agent_class,
        'Model name': model_name,
        'Start_time': start_time,
        'End_time': time.strftime('%Y-%m-%d %H:%M:%S'),
        'Final Accuracy': f'{sum(test_result)/len(test_result):.2f}',
    }

    with open(os.path.join(eval_output_dir, 'metadata.json'), 'w') as f:
        json.dump(metadata, f, indent=4)

    logger.info(f'Metadata: {json.dumps(metadata, indent=4)}')
    logger.info(
        f'Evaluation finished. Metadata saved to {eval_output_dir}/metadata.json'
    )<|MERGE_RESOLUTION|>--- conflicted
+++ resolved
@@ -223,7 +223,6 @@
 
     final_message = ''
     messages = []
-<<<<<<< HEAD
 
     for event in state.history.get_events(reverse=True):
         if isinstance(event, Observation):
@@ -231,15 +230,6 @@
             if str(event.content) in ["'A'", "'B'", "'C'"]:
                 final_message = event.content
                 break
-=======
-    for action, obs in reversed(state.history):
-        # if isinstance(act, MessageAction):
-        messages.append(obs.content)
-        # print("obs.content:", obs.content)
-        if str(obs.content) in ["'A'", "'B'", "'C'"]:
-            final_message = obs.content
-            break
->>>>>>> 64f7749b
 
     final_message = final_message.strip("'")
     logger.info(
@@ -262,14 +252,8 @@
         'instance': instance,
         'instruction': instruction,
         # 'metadata': metadata,
-<<<<<<< HEAD
         'history': history_tuples,
-=======
-        'history': [
-            (event_to_dict(action), event_to_dict(obs)) for action, obs in state.history
-        ],
         'metrics': metrics,
->>>>>>> 64f7749b
         'final_message': final_message,
         'messages': messages,
         'error': state.error if state and state.error else None,
