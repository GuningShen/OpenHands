"""Test the EventStreamRuntime, which connects to the RuntimeClient running in the sandbox."""

import asyncio
import json
import os
import tempfile
import time
from unittest.mock import patch

import pytest
from pytest import TempPathFactory

<<<<<<< HEAD
from opendevin.core.config import AppConfig, SandboxConfig
from opendevin.core.logger import opendevin_logger as logger
from opendevin.events import EventStream
from opendevin.events.action import (
=======
from openhands.core.config import AppConfig, SandboxConfig, load_from_env
from openhands.core.logger import openhands_logger as logger
from openhands.events import EventStream
from openhands.events.action import (
>>>>>>> 356cbe0a
    BrowseInteractiveAction,
    BrowseURLAction,
    CmdRunAction,
    FileReadAction,
    FileWriteAction,
    IPythonRunCellAction,
)
from openhands.events.observation import (
    BrowserOutputObservation,
    CmdOutputObservation,
    ErrorObservation,
    FileReadObservation,
    FileWriteObservation,
    IPythonRunCellObservation,
)
from openhands.runtime.client.runtime import EventStreamRuntime
from openhands.runtime.plugins import AgentSkillsRequirement, JupyterRequirement
from openhands.runtime.runtime import Runtime
from openhands.storage import get_file_store


@pytest.fixture(autouse=True)
def print_method_name(request):
    print('\n########################################################################')
    print(f'Running test: {request.node.name}')
    print('########################################################################')
    yield


@pytest.fixture
def temp_dir(tmp_path_factory: TempPathFactory) -> str:
    return str(tmp_path_factory.mktemp('test_runtime'))


TEST_RUNTIME = os.getenv('TEST_RUNTIME', 'eventstream')
PY3_FOR_TESTING = '/openhands/miniforge3/bin/mamba run -n base python3'


# Depending on TEST_RUNTIME, feed the appropriate box class(es) to the test.
def get_box_classes():
    runtime = TEST_RUNTIME
    if runtime.lower() == 'eventstream':
        return [EventStreamRuntime]
    else:
        raise ValueError(f'Invalid runtime: {runtime}')


# This assures that all tests run together per runtime, not alternating between them,
# which cause errors (especially outside GitHub actions).
@pytest.fixture(scope='module', params=get_box_classes())
def box_class(request):
    time.sleep(2)
    return request.param


# TODO: We will change this to `run_as_user` when `ServerRuntime` is deprecated.
# since `EventStreamRuntime` supports running as an arbitrary user.
@pytest.fixture(scope='module', params=[True, False])
def run_as_openhands(request):
    time.sleep(1)
    return request.param


@pytest.fixture(scope='module', params=[True, False])
def enable_auto_lint(request):
    time.sleep(1)
    return request.param


@pytest.fixture(scope='module')
def container_image(request):
    time.sleep(1)
    env_image = os.environ.get('SANDBOX_CONTAINER_IMAGE')
    if env_image:
        return [env_image]
    return [
        'nikolaik/python-nodejs:python3.11-nodejs22',
        'python:3.11-bookworm',
        'node:22-bookworm',
    ]


async def _load_runtime(
    temp_dir,
    box_class,
    run_as_openhands: bool = True,
    enable_auto_lint: bool = False,
    container_image: str | None = None,
    browsergym_eval_env: str | None = None,
) -> Runtime:
    sid = 'test'
    cli_session = 'main_test'
    # AgentSkills need to be initialized **before** Jupyter
    # otherwise Jupyter will not access the proper dependencies installed by AgentSkills
    plugins = [AgentSkillsRequirement(), JupyterRequirement()]
    config = AppConfig(
        workspace_base=temp_dir,
        workspace_mount_path=temp_dir,
        sandbox=SandboxConfig(
            use_host_network=True,
            browsergym_eval_env=browsergym_eval_env,
        ),
    )
<<<<<<< HEAD
    # load from env
    config.load_from_env(dict(os.environ))
    config.run_as_devin = run_as_devin
=======
    load_from_env(config, os.environ)
    config.run_as_openhands = run_as_openhands
>>>>>>> 356cbe0a
    config.sandbox.enable_auto_lint = enable_auto_lint

    file_store = get_file_store(config.file_store, config.file_store_path)
    event_stream = EventStream(cli_session, file_store)

    if container_image is not None:
        config.sandbox.container_image = container_image

    runtime = box_class(
        config=config,
        event_stream=event_stream,
        sid=sid,
        plugins=plugins,
        container_image=container_image,
    )
    await runtime.ainit()
    await asyncio.sleep(1)
    return runtime


@pytest.mark.asyncio
async def test_env_vars_os_environ(temp_dir, box_class, run_as_openhands):
    with patch.dict(os.environ, {'SANDBOX_ENV_FOOBAR': 'BAZ'}):
        runtime = await _load_runtime(temp_dir, box_class, run_as_openhands)

        obs: CmdOutputObservation = await runtime.run_action(
            CmdRunAction(command='env')
        )
        print(obs)

        obs: CmdOutputObservation = await runtime.run_action(
            CmdRunAction(command='echo $FOOBAR')
        )
        print(obs)
        assert obs.exit_code == 0, 'The exit code should be 0.'
        assert (
            obs.content.strip().split('\n\r')[0].strip() == 'BAZ'
        ), f'Output: [{obs.content}] for {box_class}'

        await runtime.close()
        await asyncio.sleep(1)


@pytest.mark.asyncio
async def test_env_vars_runtime_add_env_vars(temp_dir, box_class):
    runtime = await _load_runtime(temp_dir, box_class)
    await runtime.add_env_vars({'QUUX': 'abc"def'})

    obs: CmdOutputObservation = await runtime.run_action(
        CmdRunAction(command='echo $QUUX')
    )
    print(obs)
    assert obs.exit_code == 0, 'The exit code should be 0.'
    assert (
        obs.content.strip().split('\r\n')[0].strip() == 'abc"def'
    ), f'Output: [{obs.content}] for {box_class}'

    await runtime.close()
    await asyncio.sleep(1)


@pytest.mark.asyncio
async def test_env_vars_runtime_add_empty_dict(temp_dir, box_class):
    runtime = await _load_runtime(temp_dir, box_class)

    prev_obs = await runtime.run_action(CmdRunAction(command='env'))
    assert prev_obs.exit_code == 0, 'The exit code should be 0.'
    print(prev_obs)

    await runtime.add_env_vars({})

    obs = await runtime.run_action(CmdRunAction(command='env'))
    assert obs.exit_code == 0, 'The exit code should be 0.'
    print(obs)
    assert (
        obs.content == prev_obs.content
    ), 'The env var content should be the same after adding an empty dict.'

    await runtime.close()
    await asyncio.sleep(1)


@pytest.mark.asyncio
async def test_env_vars_runtime_add_multiple_env_vars(temp_dir, box_class):
    runtime = await _load_runtime(temp_dir, box_class)
    await runtime.add_env_vars({'QUUX': 'abc"def', 'FOOBAR': 'xyz'})

    obs: CmdOutputObservation = await runtime.run_action(
        CmdRunAction(command='echo $QUUX $FOOBAR')
    )
    print(obs)
    assert obs.exit_code == 0, 'The exit code should be 0.'
    assert (
        obs.content.strip().split('\r\n')[0].strip() == 'abc"def xyz'
    ), f'Output: [{obs.content}] for {box_class}'

    await runtime.close()
    await asyncio.sleep(1)


@pytest.mark.asyncio
async def test_env_vars_runtime_add_env_vars_overwrite(temp_dir, box_class):
    with patch.dict(os.environ, {'SANDBOX_ENV_FOOBAR': 'BAZ'}):
        runtime = await _load_runtime(temp_dir, box_class)
        await runtime.add_env_vars({'FOOBAR': 'xyz'})

        obs: CmdOutputObservation = await runtime.run_action(
            CmdRunAction(command='echo $FOOBAR')
        )
        print(obs)
        assert obs.exit_code == 0, 'The exit code should be 0.'
        assert (
            obs.content.strip().split('\r\n')[0].strip() == 'xyz'
        ), f'Output: [{obs.content}] for {box_class}'

        await runtime.close()
        await asyncio.sleep(1)


@pytest.mark.asyncio
async def test_bash_command_pexcept(temp_dir, box_class, run_as_openhands):
    runtime = await _load_runtime(temp_dir, box_class, run_as_openhands)

    # We set env var PS1="\u@\h:\w $"
    # and construct the PEXCEPT prompt base on it.
    # When run `env`, bad implementation of CmdRunAction will be pexcepted by this
    # and failed to pexcept the right content, causing it fail to get error code.
    obs = await runtime.run_action(CmdRunAction(command='env'))

    # For example:
    # 02:16:13 - openhands:DEBUG: client.py:78 - Executing command: env
    # 02:16:13 - openhands:DEBUG: client.py:82 - Command output: PYTHONUNBUFFERED=1
    # CONDA_EXE=/openhands/miniforge3/bin/conda
    # [...]
    # LC_CTYPE=C.UTF-8
    # PS1=\u@\h:\w $
    # 02:16:13 - openhands:DEBUG: client.py:89 - Executing command for exit code: env
    # 02:16:13 - openhands:DEBUG: client.py:92 - Exit code Output:
    # CONDA_DEFAULT_ENV=base

    # As long as the exit code is 0, the test will pass.
    assert isinstance(
        obs, CmdOutputObservation
    ), 'The observation should be a CmdOutputObservation.'
    assert obs.exit_code == 0, 'The exit code should be 0.'

    await runtime.close()
    await asyncio.sleep(1)


@pytest.mark.asyncio
async def test_simple_cmd_ipython_and_fileop(temp_dir, box_class, run_as_openhands):
    runtime = await _load_runtime(temp_dir, box_class, run_as_openhands)

    # Test run command
    action_cmd = CmdRunAction(command='ls -l')
    logger.info(action_cmd, extra={'msg_type': 'ACTION'})
    obs = await runtime.run_action(action_cmd)
    logger.info(obs, extra={'msg_type': 'OBSERVATION'})

    assert isinstance(obs, CmdOutputObservation)
    assert obs.exit_code == 0
    assert 'total 0' in obs.content

    # Test run ipython
    test_code = "print('Hello, `World`!\\n')"
    action_ipython = IPythonRunCellAction(code=test_code)
    logger.info(action_ipython, extra={'msg_type': 'ACTION'})
    obs = await runtime.run_action(action_ipython)
    assert isinstance(obs, IPythonRunCellObservation)

    logger.info(obs, extra={'msg_type': 'OBSERVATION'})
    assert (
        obs.content.strip()
        == 'Hello, `World`!\n[Jupyter current working directory: /workspace]'
    )

    # Test read file (file should not exist)
    action_read = FileReadAction(path='hello.sh')
    logger.info(action_read, extra={'msg_type': 'ACTION'})
    obs = await runtime.run_action(action_read)
    logger.info(obs, extra={'msg_type': 'OBSERVATION'})
    assert isinstance(obs, ErrorObservation)
    assert 'File not found' in obs.content

    # Test write file
    action_write = FileWriteAction(content='echo "Hello, World!"', path='hello.sh')
    logger.info(action_write, extra={'msg_type': 'ACTION'})
    obs = await runtime.run_action(action_write)
    assert isinstance(obs, FileWriteObservation)
    logger.info(obs, extra={'msg_type': 'OBSERVATION'})

    assert obs.content == ''
    # event stream runtime will always use absolute path
    assert obs.path == '/workspace/hello.sh'

    # Test read file (file should exist)
    action_read = FileReadAction(path='hello.sh')
    logger.info(action_read, extra={'msg_type': 'ACTION'})
    obs = await runtime.run_action(action_read)
    assert isinstance(
        obs, FileReadObservation
    ), 'The observation should be a FileReadObservation.'
    logger.info(obs, extra={'msg_type': 'OBSERVATION'})

    assert obs.content == 'echo "Hello, World!"\n'
    assert obs.path == '/workspace/hello.sh'

    # clean up
    action = CmdRunAction(command='rm -rf hello.sh')
    logger.info(action, extra={'msg_type': 'ACTION'})
    obs = await runtime.run_action(action)
    logger.info(obs, extra={'msg_type': 'OBSERVATION'})
    assert obs.exit_code == 0

    await runtime.close()
    await asyncio.sleep(1)


@pytest.mark.asyncio
async def test_simple_browse(temp_dir, box_class, run_as_openhands):
    runtime = await _load_runtime(temp_dir, box_class, run_as_openhands)

    # Test browse
    action_cmd = CmdRunAction(
        command=f'{PY3_FOR_TESTING} -m http.server 8000 > server.log 2>&1 &'
    )
    logger.info(action_cmd, extra={'msg_type': 'ACTION'})
    obs = await runtime.run_action(action_cmd)
    logger.info(obs, extra={'msg_type': 'OBSERVATION'})

    assert isinstance(obs, CmdOutputObservation)
    assert obs.exit_code == 0
    assert '[1]' in obs.content

    action_cmd = CmdRunAction(command='sleep 5 && cat server.log')
    logger.info(action_cmd, extra={'msg_type': 'ACTION'})
    obs = await runtime.run_action(action_cmd)
    logger.info(obs, extra={'msg_type': 'OBSERVATION'})
    assert obs.exit_code == 0

    action_browse = BrowseURLAction(url='http://localhost:8000')
    logger.info(action_browse, extra={'msg_type': 'ACTION'})
    obs = await runtime.run_action(action_browse)
    logger.info(obs, extra={'msg_type': 'OBSERVATION'})

    assert isinstance(obs, BrowserOutputObservation)
    assert 'http://localhost:8000' in obs.url
    assert not obs.error
    assert obs.open_pages_urls == ['http://localhost:8000/']
    assert obs.active_page_index == 0
    assert obs.last_browser_action == 'goto("http://localhost:8000")'
    assert obs.last_browser_action_error == ''
    assert 'Directory listing for /' in obs.content
    assert 'server.log' in obs.content

    # clean up
    action = CmdRunAction(command='rm -rf server.log')
    logger.info(action, extra={'msg_type': 'ACTION'})
    obs = await runtime.run_action(action)
    logger.info(obs, extra={'msg_type': 'OBSERVATION'})
    assert obs.exit_code == 0

    await runtime.close()
    await asyncio.sleep(1)


@pytest.mark.asyncio
async def test_browsergym_eval_env(temp_dir):
    runtime = await _load_runtime(
        temp_dir,
        # only supported in event stream runtime
        box_class=EventStreamRuntime,
        run_as_openhands=False,  # need root permission to access file
        container_image='xingyaoww/od-eval-miniwob:v1.0',
        browsergym_eval_env='browsergym/miniwob.choose-list',
    )
    from openhands.runtime.browser.browser_env import (
        BROWSER_EVAL_GET_GOAL_ACTION,
        BROWSER_EVAL_GET_REWARDS_ACTION,
    )

    # Test browse
    action = BrowseInteractiveAction(browser_actions=BROWSER_EVAL_GET_GOAL_ACTION)
    logger.info(action, extra={'msg_type': 'ACTION'})
    obs = await runtime.run_action(action)
    logger.info(obs, extra={'msg_type': 'OBSERVATION'})

    assert isinstance(obs, BrowserOutputObservation)
    assert not obs.error
    assert 'Select' in obs.content
    assert 'from the list and click Submit' in obs.content

    # Make sure the browser can produce observation in eva[l
    action = BrowseInteractiveAction(browser_actions='noop()')
    logger.info(action, extra={'msg_type': 'ACTION'})
    obs = await runtime.run_action(action)
    logger.info(obs, extra={'msg_type': 'OBSERVATION'})
    assert (
        obs.url.strip()
        == 'file:///miniwob-plusplus/miniwob/html/miniwob/choose-list.html'
    )

    # Make sure the rewards are working
    action = BrowseInteractiveAction(browser_actions=BROWSER_EVAL_GET_REWARDS_ACTION)
    logger.info(action, extra={'msg_type': 'ACTION'})
    obs = await runtime.run_action(action)
    logger.info(obs, extra={'msg_type': 'OBSERVATION'})
    assert json.loads(obs.content) == [0.0]

    await runtime.close()
    await asyncio.sleep(1)


@pytest.mark.asyncio
async def test_single_multiline_command(temp_dir, box_class):
    runtime = await _load_runtime(temp_dir, box_class)

    action = CmdRunAction(command='echo \\\n -e "foo"')
    logger.info(action, extra={'msg_type': 'ACTION'})
    obs = await runtime.run_action(action)
    logger.info(obs, extra={'msg_type': 'OBSERVATION'})
    assert obs.exit_code == 0, 'The exit code should be 0.'
    assert 'foo' in obs.content

    await runtime.close()
    await asyncio.sleep(1)


@pytest.mark.asyncio
async def test_multiline_echo(temp_dir, box_class):
    runtime = await _load_runtime(temp_dir, box_class)

    action = CmdRunAction(command='echo -e "hello\nworld"')
    logger.info(action, extra={'msg_type': 'ACTION'})
    obs = await runtime.run_action(action)
    logger.info(obs, extra={'msg_type': 'OBSERVATION'})
    assert obs.exit_code == 0, 'The exit code should be 0.'
    assert 'hello\r\nworld' in obs.content

    await runtime.close()
    await asyncio.sleep(1)


@pytest.mark.asyncio
async def test_runtime_whitespace(temp_dir, box_class):
    runtime = await _load_runtime(temp_dir, box_class)

    action = CmdRunAction(command='echo -e "\\n\\n\\n"')
    logger.info(action, extra={'msg_type': 'ACTION'})
    obs = await runtime.run_action(action)
    logger.info(obs, extra={'msg_type': 'OBSERVATION'})

    assert obs.exit_code == 0, 'The exit code should be 0.'
    assert '\r\n\r\n\r\n' in obs.content

    await runtime.close()
    await asyncio.sleep(1)


@pytest.mark.asyncio
async def test_multiple_multiline_commands(temp_dir, box_class, run_as_openhands):
    cmds = [
        'ls -l',
        'echo -e "hello\nworld"',
        """
echo -e "hello it\\'s me"
""".strip(),
        """
echo \\
    -e 'hello' \\
    -v
""".strip(),
        """
echo -e 'hello\\nworld\\nare\\nyou\\nthere?'
""".strip(),
        """
echo -e 'hello
world
are
you\\n
there?'
""".strip(),
        """
echo -e 'hello
world "
'
""".strip(),
    ]
    joined_cmds = '\n'.join(cmds)

    runtime = await _load_runtime(temp_dir, box_class, run_as_openhands)

    action = CmdRunAction(command=joined_cmds)
    logger.info(action, extra={'msg_type': 'ACTION'})
    obs = await runtime.run_action(action)
    logger.info(obs, extra={'msg_type': 'OBSERVATION'})

    assert isinstance(obs, CmdOutputObservation)
    assert obs.exit_code == 0, 'The exit code should be 0.'

    assert 'total 0' in obs.content
    assert 'hello\r\nworld' in obs.content
    assert "hello it\\'s me" in obs.content
    assert 'hello -v' in obs.content
    assert 'hello\r\nworld\r\nare\r\nyou\r\nthere?' in obs.content
    assert 'hello\r\nworld\r\nare\r\nyou\r\n\r\nthere?' in obs.content
    assert 'hello\r\nworld "\r\n' in obs.content

    await runtime.close()
    await asyncio.sleep(1)


@pytest.mark.asyncio
async def test_no_ps2_in_output(temp_dir, box_class, run_as_openhands):
    """Test that the PS2 sign is not added to the output of a multiline command."""
    runtime = await _load_runtime(temp_dir, box_class, run_as_openhands)

    action = CmdRunAction(command='echo -e "hello\nworld"')
    logger.info(action, extra={'msg_type': 'ACTION'})
    obs = await runtime.run_action(action)
    logger.info(obs, extra={'msg_type': 'OBSERVATION'})

    assert 'hello\r\nworld' in obs.content
    assert '>' not in obs.content

    await runtime.close()
    await asyncio.sleep(1)


@pytest.mark.asyncio
async def test_multiline_command_loop(temp_dir, box_class):
    # https://github.com/All-Hands-AI/OpenHands/issues/3143

    runtime = await _load_runtime(temp_dir, box_class)

    init_cmd = """
mkdir -p _modules && \
for month in {01..04}; do
    for day in {01..05}; do
        touch "_modules/2024-${month}-${day}-sample.md"
    done
done
echo "created files"
"""
    action = CmdRunAction(command=init_cmd)
    logger.info(action, extra={'msg_type': 'ACTION'})
    obs = await runtime.run_action(action)
    logger.info(obs, extra={'msg_type': 'OBSERVATION'})

    assert isinstance(obs, CmdOutputObservation)
    assert obs.exit_code == 0, 'The exit code should be 0.'
    assert 'created files' in obs.content

    follow_up_cmd = """
for file in _modules/*.md; do
    new_date=$(echo $file | sed -E 's/2024-(01|02|03|04)-/2024-/;s/2024-01/2024-08/;s/2024-02/2024-09/;s/2024-03/2024-10/;s/2024-04/2024-11/')
    mv "$file" "$new_date"
done
echo "success"
"""
    action = CmdRunAction(command=follow_up_cmd)
    logger.info(action, extra={'msg_type': 'ACTION'})
    obs = await runtime.run_action(action)
    logger.info(obs, extra={'msg_type': 'OBSERVATION'})

    assert isinstance(obs, CmdOutputObservation)
    assert obs.exit_code == 0, 'The exit code should be 0.'
    assert 'success' in obs.content

    await runtime.close()
    await asyncio.sleep(1)


@pytest.mark.asyncio
async def test_cmd_run(temp_dir, box_class, run_as_openhands):
    runtime = await _load_runtime(temp_dir, box_class, run_as_openhands)

    action = CmdRunAction(command='ls -l')
    logger.info(action, extra={'msg_type': 'ACTION'})
    obs = await runtime.run_action(action)
    logger.info(obs, extra={'msg_type': 'OBSERVATION'})
    assert isinstance(obs, CmdOutputObservation)
    assert obs.exit_code == 0
    assert 'total 0' in obs.content

    action = CmdRunAction(command='mkdir test')
    logger.info(action, extra={'msg_type': 'ACTION'})
    obs = await runtime.run_action(action)
    logger.info(obs, extra={'msg_type': 'OBSERVATION'})
    assert isinstance(obs, CmdOutputObservation)
    assert obs.exit_code == 0

    action = CmdRunAction(command='ls -l')
    logger.info(action, extra={'msg_type': 'ACTION'})
    obs = await runtime.run_action(action)
    logger.info(obs, extra={'msg_type': 'OBSERVATION'})
    assert isinstance(obs, CmdOutputObservation)
    assert obs.exit_code == 0
    if run_as_openhands:
        assert 'openhands' in obs.content
    else:
        assert 'root' in obs.content
    assert 'test' in obs.content

    action = CmdRunAction(command='touch test/foo.txt')
    logger.info(action, extra={'msg_type': 'ACTION'})
    obs = await runtime.run_action(action)
    logger.info(obs, extra={'msg_type': 'OBSERVATION'})
    assert isinstance(obs, CmdOutputObservation)
    assert obs.exit_code == 0

    action = CmdRunAction(command='ls -l test')
    logger.info(action, extra={'msg_type': 'ACTION'})
    obs = await runtime.run_action(action)
    logger.info(obs, extra={'msg_type': 'OBSERVATION'})
    assert isinstance(obs, CmdOutputObservation)
    assert obs.exit_code == 0
    assert 'foo.txt' in obs.content

    # clean up: this is needed, since CI will not be
    # run as root, and this test may leave a file
    # owned by root
    action = CmdRunAction(command='rm -rf test')
    logger.info(action, extra={'msg_type': 'ACTION'})
    obs = await runtime.run_action(action)
    logger.info(obs, extra={'msg_type': 'OBSERVATION'})
    assert isinstance(obs, CmdOutputObservation)
    assert obs.exit_code == 0

    await runtime.close()
    await asyncio.sleep(1)


@pytest.mark.asyncio
async def test_run_as_user_correct_home_dir(temp_dir, box_class, run_as_openhands):
    runtime = await _load_runtime(temp_dir, box_class, run_as_openhands)

    action = CmdRunAction(command='cd ~ && pwd')
    logger.info(action, extra={'msg_type': 'ACTION'})
    obs = await runtime.run_action(action)
    logger.info(obs, extra={'msg_type': 'OBSERVATION'})
    assert isinstance(obs, CmdOutputObservation)
    assert obs.exit_code == 0
    if run_as_openhands:
        assert '/home/openhands' in obs.content
    else:
        assert '/root' in obs.content

    await runtime.close()
    await asyncio.sleep(1)


@pytest.mark.asyncio
async def test_multi_cmd_run_in_single_line(temp_dir, box_class):
    runtime = await _load_runtime(temp_dir, box_class)

    action = CmdRunAction(command='pwd && ls -l')
    logger.info(action, extra={'msg_type': 'ACTION'})
    obs = await runtime.run_action(action)
    logger.info(obs, extra={'msg_type': 'OBSERVATION'})
    assert isinstance(obs, CmdOutputObservation)
    assert obs.exit_code == 0
    assert '/workspace' in obs.content
    assert 'total 0' in obs.content

    await runtime.close()
    await asyncio.sleep(1)


@pytest.mark.asyncio
async def test_stateful_cmd(temp_dir, box_class):
    runtime = await _load_runtime(temp_dir, box_class)

    action = CmdRunAction(command='mkdir test')
    logger.info(action, extra={'msg_type': 'ACTION'})
    obs = await runtime.run_action(action)
    logger.info(obs, extra={'msg_type': 'OBSERVATION'})
    assert isinstance(obs, CmdOutputObservation)
    assert obs.exit_code == 0, 'The exit code should be 0.'

    action = CmdRunAction(command='cd test')
    logger.info(action, extra={'msg_type': 'ACTION'})
    obs = await runtime.run_action(action)
    logger.info(obs, extra={'msg_type': 'OBSERVATION'})
    assert isinstance(obs, CmdOutputObservation)
    assert obs.exit_code == 0, 'The exit code should be 0.'

    action = CmdRunAction(command='pwd')
    logger.info(action, extra={'msg_type': 'ACTION'})
    obs = await runtime.run_action(action)
    logger.info(obs, extra={'msg_type': 'OBSERVATION'})
    assert isinstance(obs, CmdOutputObservation)
    assert obs.exit_code == 0, 'The exit code should be 0.'
    assert '/workspace/test' in obs.content

    await runtime.close()
    await asyncio.sleep(1)


@pytest.mark.asyncio
async def test_failed_cmd(temp_dir, box_class):
    runtime = await _load_runtime(temp_dir, box_class)

    action = CmdRunAction(command='non_existing_command')
    logger.info(action, extra={'msg_type': 'ACTION'})
    obs = await runtime.run_action(action)
    logger.info(obs, extra={'msg_type': 'OBSERVATION'})
    assert isinstance(obs, CmdOutputObservation)
    assert obs.exit_code != 0, 'The exit code should not be 0 for a failed command.'

    await runtime.close()
    await asyncio.sleep(1)


@pytest.mark.asyncio
async def test_ipython_multi_user(temp_dir, box_class, run_as_openhands):
    runtime = await _load_runtime(temp_dir, box_class, run_as_openhands)

    # Test run ipython
    # get username
    test_code = "import os; print(os.environ['USER'])"
    action_ipython = IPythonRunCellAction(code=test_code)
    logger.info(action_ipython, extra={'msg_type': 'ACTION'})
    obs = await runtime.run_action(action_ipython)
    assert isinstance(obs, IPythonRunCellObservation)

    logger.info(obs, extra={'msg_type': 'OBSERVATION'})
    if run_as_openhands:
        assert 'openhands' in obs.content
    else:
        assert 'root' in obs.content

    # print pwd
    test_code = 'import os; print(os.getcwd())'
    action_ipython = IPythonRunCellAction(code=test_code)
    logger.info(action_ipython, extra={'msg_type': 'ACTION'})
    obs = await runtime.run_action(action_ipython)
    assert isinstance(obs, IPythonRunCellObservation)
    logger.info(obs, extra={'msg_type': 'OBSERVATION'})
    assert (
        obs.content.strip()
        == '/workspace\n[Jupyter current working directory: /workspace]'
    )

    # write a file
    test_code = "with open('test.txt', 'w') as f: f.write('Hello, world!')"
    action_ipython = IPythonRunCellAction(code=test_code)
    logger.info(action_ipython, extra={'msg_type': 'ACTION'})
    obs = await runtime.run_action(action_ipython)
    logger.info(obs, extra={'msg_type': 'OBSERVATION'})
    assert isinstance(obs, IPythonRunCellObservation)
    assert (
        obs.content.strip()
        == '[Code executed successfully with no output]\n[Jupyter current working directory: /workspace]'
    )

    # check file owner via bash
    action = CmdRunAction(command='ls -alh test.txt')
    logger.info(action, extra={'msg_type': 'ACTION'})
    obs = await runtime.run_action(action)
    logger.info(obs, extra={'msg_type': 'OBSERVATION'})
    assert obs.exit_code == 0
    if run_as_openhands:
        # -rw-r--r-- 1 openhands root 13 Jul 28 03:53 test.txt
        assert 'openhands' in obs.content.split('\r\n')[0]
        assert 'root' in obs.content.split('\r\n')[0]
    else:
        # -rw-r--r-- 1 root root 13 Jul 28 03:53 test.txt
        assert 'root' in obs.content.split('\r\n')[0]

    # clean up
    action = CmdRunAction(command='rm -rf test')
    logger.info(action, extra={'msg_type': 'ACTION'})
    obs = await runtime.run_action(action)
    logger.info(obs, extra={'msg_type': 'OBSERVATION'})
    assert obs.exit_code == 0

    await runtime.close()
    await asyncio.sleep(1)


@pytest.mark.asyncio
async def test_ipython_simple(temp_dir, box_class):
    runtime = await _load_runtime(temp_dir, box_class)

    # Test run ipython
    # get username
    test_code = 'print(1)'
    action_ipython = IPythonRunCellAction(code=test_code)
    logger.info(action_ipython, extra={'msg_type': 'ACTION'})
    obs = await runtime.run_action(action_ipython)
    assert isinstance(obs, IPythonRunCellObservation)
    logger.info(obs, extra={'msg_type': 'OBSERVATION'})
    assert obs.content.strip() == '1\n[Jupyter current working directory: /workspace]'

    await runtime.close()
    await asyncio.sleep(1)


async def _test_ipython_agentskills_fileop_pwd_impl(
    runtime: EventStreamRuntime, enable_auto_lint: bool
):
    # remove everything in /workspace
    action = CmdRunAction(command='rm -rf /workspace/*')
    logger.info(action, extra={'msg_type': 'ACTION'})
    obs = await runtime.run_action(action)
    logger.info(obs, extra={'msg_type': 'OBSERVATION'})
    assert obs.exit_code == 0

    action = CmdRunAction(command='mkdir test')
    logger.info(action, extra={'msg_type': 'ACTION'})
    obs = await runtime.run_action(action)
    logger.info(obs, extra={'msg_type': 'OBSERVATION'})
    assert isinstance(obs, CmdOutputObservation)
    assert obs.exit_code == 0

    action = IPythonRunCellAction(code="create_file('hello.py')")
    logger.info(action, extra={'msg_type': 'ACTION'})
    obs = await runtime.run_action(action)
    logger.info(obs, extra={'msg_type': 'OBSERVATION'})
    assert isinstance(obs, IPythonRunCellObservation)
    assert obs.content.replace('\r\n', '\n').strip().split('\n') == (
        '[File: /workspace/hello.py (1 lines total)]\n'
        '(this is the beginning of the file)\n'
        '1|\n'
        '(this is the end of the file)\n'
        '[File hello.py created.]\n'
        '[Jupyter current working directory: /workspace]'
    ).strip().split('\n')

    action = CmdRunAction(command='cd test')
    logger.info(action, extra={'msg_type': 'ACTION'})
    obs = await runtime.run_action(action)
    logger.info(obs, extra={'msg_type': 'OBSERVATION'})
    assert isinstance(obs, CmdOutputObservation)
    assert obs.exit_code == 0

    # This should create a file in the current working directory
    # i.e., /workspace/test/hello.py instead of /workspace/hello.py
    action = IPythonRunCellAction(code="create_file('hello.py')")
    logger.info(action, extra={'msg_type': 'ACTION'})
    obs = await runtime.run_action(action)
    logger.info(obs, extra={'msg_type': 'OBSERVATION'})
    assert isinstance(obs, IPythonRunCellObservation)
    assert obs.content.replace('\r\n', '\n').strip().split('\n') == (
        '[File: /workspace/test/hello.py (1 lines total)]\n'
        '(this is the beginning of the file)\n'
        '1|\n'
        '(this is the end of the file)\n'
        '[File hello.py created.]\n'
        '[Jupyter current working directory: /workspace/test]'
    ).strip().split('\n')

    if enable_auto_lint:
        # edit file, but make a mistake in indentation
        action = IPythonRunCellAction(
            code="insert_content_at_line('hello.py', 1, '  print(\"hello world\")')"
        )
        logger.info(action, extra={'msg_type': 'ACTION'})
        obs = await runtime.run_action(action)
        logger.info(obs, extra={'msg_type': 'OBSERVATION'})
        assert isinstance(obs, IPythonRunCellObservation)
        assert obs.content.replace('\r\n', '\n').strip().split('\n') == (
            """
[Your proposed edit has introduced new syntax error(s). Please understand the errors and retry your edit command.]
ERRORS:
/workspace/test/hello.py:1:3: E999 IndentationError: unexpected indent
[This is how your edit would have looked if applied]
-------------------------------------------------
(this is the beginning of the file)
1|  print("hello world")
(this is the end of the file)
-------------------------------------------------

[This is the original code before your edit]
-------------------------------------------------
(this is the beginning of the file)
1|
(this is the end of the file)
-------------------------------------------------
Your changes have NOT been applied. Please fix your edit command and try again.
You either need to 1) Specify the correct start/end line arguments or 2) Correct your edit code.
DO NOT re-run the same failed edit command. Running it again will lead to the same error.
[Jupyter current working directory: /workspace/test]
"""
        ).strip().split('\n')

    # edit file with correct indentation
    action = IPythonRunCellAction(
        code="insert_content_at_line('hello.py', 1, 'print(\"hello world\")')"
    )
    logger.info(action, extra={'msg_type': 'ACTION'})
    obs = await runtime.run_action(action)
    logger.info(obs, extra={'msg_type': 'OBSERVATION'})
    assert isinstance(obs, IPythonRunCellObservation)
    assert obs.content.replace('\r\n', '\n').strip().split('\n') == (
        """
[File: /workspace/test/hello.py (1 lines total after edit)]
(this is the beginning of the file)
1|print("hello world")
(this is the end of the file)
[File updated (edited at line 1). Please review the changes and make sure they are correct (correct indentation, no duplicate lines, etc). Edit the file again if necessary.]
[Jupyter current working directory: /workspace/test]
"""
    ).strip().split('\n')

    action = CmdRunAction(command='rm -rf /workspace/*')
    logger.info(action, extra={'msg_type': 'ACTION'})
    obs = await runtime.run_action(action)
    logger.info(obs, extra={'msg_type': 'OBSERVATION'})
    assert obs.exit_code == 0

    await runtime.close()
    await asyncio.sleep(1)


@pytest.mark.asyncio
async def test_ipython_agentskills_fileop_pwd(
    temp_dir, box_class, run_as_openhands, enable_auto_lint
):
    """Make sure that cd in bash also update the current working directory in ipython."""

    runtime = await _load_runtime(
        temp_dir, box_class, run_as_openhands, enable_auto_lint=enable_auto_lint
    )
    await _test_ipython_agentskills_fileop_pwd_impl(runtime, enable_auto_lint)

    await runtime.close()
    await asyncio.sleep(1)


@pytest.mark.asyncio
async def test_ipython_agentskills_fileop_pwd_with_userdir(temp_dir, box_class):
    """Make sure that cd in bash also update the current working directory in ipython.

    Handle special case where the pwd is provided as "~", which should be expanded using os.path.expanduser
    on the client side.
    """

    runtime = await _load_runtime(
        temp_dir,
        box_class,
        run_as_openhands=False,
    )

    action = CmdRunAction(command='cd ~')
    logger.info(action, extra={'msg_type': 'ACTION'})
    obs = await runtime.run_action(action)
    logger.info(obs, extra={'msg_type': 'OBSERVATION'})
    assert obs.exit_code == 0

    action = CmdRunAction(command='mkdir test && ls -la')
    logger.info(action, extra={'msg_type': 'ACTION'})
    obs = await runtime.run_action(action)
    logger.info(obs, extra={'msg_type': 'OBSERVATION'})
    assert isinstance(obs, CmdOutputObservation)
    assert obs.exit_code == 0

    action = IPythonRunCellAction(code="create_file('hello.py')")
    logger.info(action, extra={'msg_type': 'ACTION'})
    obs = await runtime.run_action(action)
    logger.info(obs, extra={'msg_type': 'OBSERVATION'})
    assert isinstance(obs, IPythonRunCellObservation)
    assert obs.content.replace('\r\n', '\n').strip().split('\n') == (
        '[File: /root/hello.py (1 lines total)]\n'
        '(this is the beginning of the file)\n'
        '1|\n'
        '(this is the end of the file)\n'
        '[File hello.py created.]\n'
        '[Jupyter current working directory: /root]'
    ).strip().split('\n')

    action = CmdRunAction(command='cd test')
    logger.info(action, extra={'msg_type': 'ACTION'})
    obs = await runtime.run_action(action)
    logger.info(obs, extra={'msg_type': 'OBSERVATION'})
    assert isinstance(obs, CmdOutputObservation)
    assert obs.exit_code == 0

    # This should create a file in the current working directory
    # i.e., /workspace/test/hello.py instead of /workspace/hello.py
    action = IPythonRunCellAction(code="create_file('hello.py')")
    logger.info(action, extra={'msg_type': 'ACTION'})
    obs = await runtime.run_action(action)
    logger.info(obs, extra={'msg_type': 'OBSERVATION'})
    assert isinstance(obs, IPythonRunCellObservation)
    assert obs.content.replace('\r\n', '\n').strip().split('\n') == (
        '[File: /root/test/hello.py (1 lines total)]\n'
        '(this is the beginning of the file)\n'
        '1|\n'
        '(this is the end of the file)\n'
        '[File hello.py created.]\n'
        '[Jupyter current working directory: /root/test]'
    ).strip().split('\n')

    await runtime.close()
    await asyncio.sleep(1)


@pytest.mark.asyncio
async def test_ipython_package_install(temp_dir, box_class, run_as_openhands):
    """Make sure that cd in bash also update the current working directory in ipython."""
    runtime = await _load_runtime(temp_dir, box_class, run_as_openhands)

    # It should error out since pymsgbox is not installed
    action = IPythonRunCellAction(code='import pymsgbox')
    logger.info(action, extra={'msg_type': 'ACTION'})
    obs = await runtime.run_action(action)
    logger.info(obs, extra={'msg_type': 'OBSERVATION'})
    assert "ModuleNotFoundError: No module named 'pymsgbox'" in obs.content

    # Install pymsgbox in Jupyter
    action = IPythonRunCellAction(code='%pip install pymsgbox==1.0.9')
    logger.info(action, extra={'msg_type': 'ACTION'})
    obs = await runtime.run_action(action)
    logger.info(obs, extra={'msg_type': 'OBSERVATION'})
    assert (
        'Successfully installed pymsgbox-1.0.9' in obs.content
        or '[Package installed successfully]' in obs.content
    )

    action = IPythonRunCellAction(code='import pymsgbox')
    logger.info(action, extra={'msg_type': 'ACTION'})
    obs = await runtime.run_action(action)
    logger.info(obs, extra={'msg_type': 'OBSERVATION'})
    # import should not error out
    assert (
        obs.content.strip()
        == '[Code executed successfully with no output]\n[Jupyter current working directory: /workspace]'
    )

    await runtime.close()
    await asyncio.sleep(1)


def _create_test_file(host_temp_dir):
    # Single file
    with open(os.path.join(host_temp_dir, 'test_file.txt'), 'w') as f:
        f.write('Hello, World!')


@pytest.mark.asyncio
async def test_copy_single_file(temp_dir, box_class):
    runtime = await _load_runtime(temp_dir, box_class)

    with tempfile.TemporaryDirectory() as host_temp_dir:
        _create_test_file(host_temp_dir)
        await runtime.copy_to(
            os.path.join(host_temp_dir, 'test_file.txt'), '/workspace'
        )

    action = CmdRunAction(command='ls -alh /workspace')
    logger.info(action, extra={'msg_type': 'ACTION'})
    obs = await runtime.run_action(action)
    logger.info(obs, extra={'msg_type': 'OBSERVATION'})
    assert isinstance(obs, CmdOutputObservation)
    assert obs.exit_code == 0
    assert 'test_file.txt' in obs.content

    action = CmdRunAction(command='cat /workspace/test_file.txt')
    logger.info(action, extra={'msg_type': 'ACTION'})
    obs = await runtime.run_action(action)
    logger.info(obs, extra={'msg_type': 'OBSERVATION'})
    assert isinstance(obs, CmdOutputObservation)
    assert obs.exit_code == 0
    assert 'Hello, World!' in obs.content

    await runtime.close()
    await asyncio.sleep(1)


def _create_test_dir_with_files(host_temp_dir):
    os.mkdir(os.path.join(host_temp_dir, 'test_dir'))
    with open(os.path.join(host_temp_dir, 'test_dir', 'file1.txt'), 'w') as f:
        f.write('File 1 content')
    with open(os.path.join(host_temp_dir, 'test_dir', 'file2.txt'), 'w') as f:
        f.write('File 2 content')


@pytest.mark.asyncio
async def test_copy_directory_recursively(temp_dir, box_class):
    runtime = await _load_runtime(temp_dir, box_class)

    with tempfile.TemporaryDirectory() as host_temp_dir:
        # We need a separate directory, since temp_dir is mounted to /workspace
        _create_test_dir_with_files(host_temp_dir)
        await runtime.copy_to(
            os.path.join(host_temp_dir, 'test_dir'), '/workspace', recursive=True
        )

    action = CmdRunAction(command='ls -alh /workspace')
    logger.info(action, extra={'msg_type': 'ACTION'})
    obs = await runtime.run_action(action)
    logger.info(obs, extra={'msg_type': 'OBSERVATION'})
    assert isinstance(obs, CmdOutputObservation)
    assert obs.exit_code == 0
    assert 'test_dir' in obs.content
    assert 'file1.txt' not in obs.content
    assert 'file2.txt' not in obs.content

    action = CmdRunAction(command='ls -alh /workspace/test_dir')
    logger.info(action, extra={'msg_type': 'ACTION'})
    obs = await runtime.run_action(action)
    logger.info(obs, extra={'msg_type': 'OBSERVATION'})
    assert isinstance(obs, CmdOutputObservation)
    assert obs.exit_code == 0
    assert 'file1.txt' in obs.content
    assert 'file2.txt' in obs.content

    action = CmdRunAction(command='cat /workspace/test_dir/file1.txt')
    logger.info(action, extra={'msg_type': 'ACTION'})
    obs = await runtime.run_action(action)
    logger.info(obs, extra={'msg_type': 'OBSERVATION'})
    assert isinstance(obs, CmdOutputObservation)
    assert obs.exit_code == 0
    assert 'File 1 content' in obs.content

    await runtime.close()
    await asyncio.sleep(1)


@pytest.mark.asyncio
async def test_copy_to_non_existent_directory(temp_dir, box_class):
    runtime = await _load_runtime(temp_dir, box_class)

    with tempfile.TemporaryDirectory() as host_temp_dir:
        _create_test_file(host_temp_dir)
        await runtime.copy_to(
            os.path.join(host_temp_dir, 'test_file.txt'), '/workspace/new_dir'
        )

    action = CmdRunAction(command='cat /workspace/new_dir/test_file.txt')
    logger.info(action, extra={'msg_type': 'ACTION'})
    obs = await runtime.run_action(action)
    logger.info(obs, extra={'msg_type': 'OBSERVATION'})
    assert isinstance(obs, CmdOutputObservation)
    assert obs.exit_code == 0
    assert 'Hello, World!' in obs.content

    await runtime.close()
    await asyncio.sleep(1)


@pytest.mark.asyncio
async def test_overwrite_existing_file(temp_dir, box_class):
    runtime = await _load_runtime(temp_dir, box_class)

    # touch a file in /workspace
    action = CmdRunAction(command='touch /workspace/test_file.txt')
    logger.info(action, extra={'msg_type': 'ACTION'})
    obs = await runtime.run_action(action)
    logger.info(obs, extra={'msg_type': 'OBSERVATION'})
    assert isinstance(obs, CmdOutputObservation)
    assert obs.exit_code == 0

    action = CmdRunAction(command='cat /workspace/test_file.txt')
    logger.info(action, extra={'msg_type': 'ACTION'})
    obs = await runtime.run_action(action)
    logger.info(obs, extra={'msg_type': 'OBSERVATION'})
    assert isinstance(obs, CmdOutputObservation)
    assert obs.exit_code == 0
    assert 'Hello, World!' not in obs.content

    with tempfile.TemporaryDirectory() as host_temp_dir:
        _create_test_file(host_temp_dir)
        await runtime.copy_to(
            os.path.join(host_temp_dir, 'test_file.txt'), '/workspace'
        )

    action = CmdRunAction(command='cat /workspace/test_file.txt')
    logger.info(action, extra={'msg_type': 'ACTION'})
    obs = await runtime.run_action(action)
    logger.info(obs, extra={'msg_type': 'OBSERVATION'})
    assert isinstance(obs, CmdOutputObservation)
    assert obs.exit_code == 0
    assert 'Hello, World!' in obs.content

    await runtime.close()
    await asyncio.sleep(1)


@pytest.mark.asyncio
async def test_copy_non_existent_file(temp_dir, box_class):
    runtime = await _load_runtime(temp_dir, box_class)

    with pytest.raises(FileNotFoundError):
        await runtime.copy_to(
            os.path.join(temp_dir, 'non_existent_file.txt'),
            '/workspace/should_not_exist.txt',
        )

    action = CmdRunAction(command='ls /workspace/should_not_exist.txt')
    logger.info(action, extra={'msg_type': 'ACTION'})
    obs = await runtime.run_action(action)
    logger.info(obs, extra={'msg_type': 'OBSERVATION'})
    assert isinstance(obs, CmdOutputObservation)
    assert obs.exit_code != 0  # File should not exist

    await runtime.close()
    await asyncio.sleep(1)


@pytest.mark.asyncio
async def test_keep_prompt(temp_dir):
    # only EventStreamRuntime supports keep_prompt
    runtime = await _load_runtime(
        temp_dir, box_class=EventStreamRuntime, run_as_openhands=False
    )

    action = CmdRunAction(command='touch /workspace/test_file.txt')
    logger.info(action, extra={'msg_type': 'ACTION'})
    obs = await runtime.run_action(action)
    logger.info(obs, extra={'msg_type': 'OBSERVATION'})
    assert isinstance(obs, CmdOutputObservation)
    assert obs.exit_code == 0
    assert 'root@' in obs.content

    action = CmdRunAction(command='cat /workspace/test_file.txt', keep_prompt=False)
    logger.info(action, extra={'msg_type': 'ACTION'})
    obs = await runtime.run_action(action)
    logger.info(obs, extra={'msg_type': 'OBSERVATION'})
    assert isinstance(obs, CmdOutputObservation)
    assert obs.exit_code == 0
    assert 'root@' not in obs.content

    await runtime.close()
    await asyncio.sleep(1)


@pytest.mark.asyncio
async def test_git_operation(box_class):
    # do not mount workspace, since workspace mount by tests will be owned by root
    # while the user_id we get via os.getuid() is different from root
    # which causes permission issues
    runtime = await _load_runtime(
        temp_dir=None,
        box_class=box_class,
        # Need to use non-root user to expose issues
        run_as_openhands=True,
    )

    # this will happen if permission of runtime is not properly configured
    # fatal: detected dubious ownership in repository at '/workspace'

    # check the ownership of the current directory
    action = CmdRunAction(command='ls -alh .')
    logger.info(action, extra={'msg_type': 'ACTION'})
    obs = await runtime.run_action(action)
    logger.info(obs, extra={'msg_type': 'OBSERVATION'})
    assert isinstance(obs, CmdOutputObservation)
    assert obs.exit_code == 0
    # drwx--S--- 2 openhands root   64 Aug  7 23:32 .
    # drwxr-xr-x 1 root      root 4.0K Aug  7 23:33 ..
    for line in obs.content.split('\r\n'):
        if ' ..' in line:
            # parent directory should be owned by root
            assert 'root' in line
            assert 'openhands' not in line
        elif ' .' in line:
            # current directory should be owned by openhands
            # and its group should be root
            assert 'openhands' in line
            assert 'root' in line

    # make sure all git operations are allowed
    action = CmdRunAction(command='git init')
    logger.info(action, extra={'msg_type': 'ACTION'})
    obs = await runtime.run_action(action)
    logger.info(obs, extra={'msg_type': 'OBSERVATION'})
    assert isinstance(obs, CmdOutputObservation)
    assert obs.exit_code == 0

    # create a file
    action = CmdRunAction(command='echo "hello" > test_file.txt')
    logger.info(action, extra={'msg_type': 'ACTION'})
    obs = await runtime.run_action(action)
    logger.info(obs, extra={'msg_type': 'OBSERVATION'})
    assert isinstance(obs, CmdOutputObservation)
    assert obs.exit_code == 0

    # git add
    action = CmdRunAction(command='git add test_file.txt')
    logger.info(action, extra={'msg_type': 'ACTION'})
    obs = await runtime.run_action(action)
    logger.info(obs, extra={'msg_type': 'OBSERVATION'})
    assert isinstance(obs, CmdOutputObservation)
    assert obs.exit_code == 0

    # git diff
    action = CmdRunAction(command='git diff')
    logger.info(action, extra={'msg_type': 'ACTION'})
    obs = await runtime.run_action(action)
    logger.info(obs, extra={'msg_type': 'OBSERVATION'})
    assert isinstance(obs, CmdOutputObservation)
    assert obs.exit_code == 0

    # git commit
    action = CmdRunAction(command='git commit -m "test commit"')
    logger.info(action, extra={'msg_type': 'ACTION'})
    obs = await runtime.run_action(action)
    logger.info(obs, extra={'msg_type': 'OBSERVATION'})
    assert isinstance(obs, CmdOutputObservation)
    assert obs.exit_code == 0

    await runtime.close()

    await runtime.close()
    await asyncio.sleep(1)


# ============================================================================================================================
# Image-specific tests
# ============================================================================================================================


@pytest.mark.asyncio
async def test_bash_python_version(temp_dir, box_class, container_image):
    """Make sure Python is available in bash."""
    if container_image not in [
        'python:3.11-bookworm',
        'nikolaik/python-nodejs:python3.11-nodejs22',
    ]:
        pytest.skip('This test is only for python-related images')

    runtime = await _load_runtime(temp_dir, box_class, container_image=container_image)

    action = CmdRunAction(command='which python')
    logger.info(action, extra={'msg_type': 'ACTION'})
    obs = await runtime.run_action(action)
    logger.info(obs, extra={'msg_type': 'OBSERVATION'})
    assert obs.exit_code == 0

    action = CmdRunAction(command='python --version')
    logger.info(action, extra={'msg_type': 'ACTION'})
    obs = await runtime.run_action(action)
    logger.info(obs, extra={'msg_type': 'OBSERVATION'})
    assert obs.exit_code == 0
    assert 'Python 3.11' in obs.content  # Check for specific version

    action = CmdRunAction(command='pip --version')
    logger.info(action, extra={'msg_type': 'ACTION'})
    obs = await runtime.run_action(action)
    logger.info(obs, extra={'msg_type': 'OBSERVATION'})
    assert obs.exit_code == 0
    assert 'pip' in obs.content  # Check that pip is available

    await runtime.close()
    await asyncio.sleep(1)


@pytest.mark.asyncio
async def test_nodejs_22_version(temp_dir, box_class, container_image):
    """Make sure Node.js is available in bash."""
    if container_image not in [
        'node:22-bookworm',
        'nikolaik/python-nodejs:python3.11-nodejs22',
    ]:
        pytest.skip('This test is only for nodejs-related images')

    runtime = await _load_runtime(temp_dir, box_class, container_image=container_image)

    action = CmdRunAction(command='node --version')
    logger.info(action, extra={'msg_type': 'ACTION'})
    obs = await runtime.run_action(action)
    logger.info(obs, extra={'msg_type': 'OBSERVATION'})
    assert obs.exit_code == 0
    assert 'v22' in obs.content  # Check for specific version

    await runtime.close()
    await asyncio.sleep(1)<|MERGE_RESOLUTION|>--- conflicted
+++ resolved
@@ -10,17 +10,10 @@
 import pytest
 from pytest import TempPathFactory
 
-<<<<<<< HEAD
-from opendevin.core.config import AppConfig, SandboxConfig
-from opendevin.core.logger import opendevin_logger as logger
-from opendevin.events import EventStream
-from opendevin.events.action import (
-=======
 from openhands.core.config import AppConfig, SandboxConfig, load_from_env
 from openhands.core.logger import openhands_logger as logger
 from openhands.events import EventStream
 from openhands.events.action import (
->>>>>>> 356cbe0a
     BrowseInteractiveAction,
     BrowseURLAction,
     CmdRunAction,
@@ -124,14 +117,8 @@
             browsergym_eval_env=browsergym_eval_env,
         ),
     )
-<<<<<<< HEAD
-    # load from env
-    config.load_from_env(dict(os.environ))
-    config.run_as_devin = run_as_devin
-=======
     load_from_env(config, os.environ)
     config.run_as_openhands = run_as_openhands
->>>>>>> 356cbe0a
     config.sandbox.enable_auto_lint = enable_auto_lint
 
     file_store = get_file_store(config.file_store, config.file_store_path)
